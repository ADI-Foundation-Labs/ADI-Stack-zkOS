//!
//! Contract deployer system hook implementation.
//! It implements a `setDeployedCodeEVM` method, similar to Era.
//! It's needed for protocol upgrades.
//!
use super::*;
use core::fmt::Write;
use evm_interpreter::MAX_CODE_SIZE;
use ruint::aliases::B160;
use u256::U256;
use zk_ee::execution_environment_type::ExecutionEnvironmentType;
use zk_ee::system::errors::SystemError;
use zk_ee::utils::Bytes32;

pub fn contract_deployer_hook<'a, S: EthereumLikeTypes>(
    request: ExternalCallRequest<S>,
    caller_ee: u8,
    system: &mut System<S>,
    return_memory: &'a mut [MaybeUninit<u8>],
) -> Result<(CompletedExecution<'a, S>, &'a mut [MaybeUninit<u8>]), FatalError>
where
    S::IO: IOSubsystemExt,
{
    let ExternalCallRequest {
        available_resources,
        ergs_to_pass: _,
        calldata,
        call_scratch_space: _,
        nominal_token_value,
        caller,
        callee,
        callers_caller: _,
        modifier,
    } = request;

    debug_assert_eq!(callee, CONTRACT_DEPLOYER_ADDRESS);

    // There is no "payable" methods
    let mut error = nominal_token_value != U256::zero();
    let mut is_static = false;
    match modifier {
        CallModifier::Constructor => {
            return Err(
                InternalError("Contract deployer hook called with constructor modifier").into(),
            )
        }
        CallModifier::Delegate
        | CallModifier::DelegateStatic
        | CallModifier::EVMCallcode
        | CallModifier::EVMCallcodeStatic => {
            error = true;
        }
        CallModifier::Static | CallModifier::ZKVMSystemStatic => {
            is_static = true;
        }
        _ => {}
    }

    if error {
        return Ok((make_error_return_state(available_resources), return_memory));
    }

    let mut resources = available_resources;

    let result = contract_deployer_hook_inner(
        &calldata,
        &mut resources,
        system,
        caller,
        caller_ee,
        is_static,
    );

    Ok((
        match result {
            Ok(Ok(return_data)) => make_return_state_from_returndata_region(resources, return_data),
            Ok(Err(e)) => {
                let _ = system
                    .get_logger()
                    .write_fmt(format_args!("Revert: {:?}\n", e));
                make_error_return_state(resources)
            }
            Err(SystemError::OutOfErgs) => {
                let _ = system
                    .get_logger()
                    .write_fmt(format_args!("Out of gas during system hook\n"));
                make_error_return_state(resources)
            }
            Err(SystemError::OutOfNativeResources) => return Err(FatalError::OutOfNativeResources),
            Err(SystemError::Internal(e)) => return Err(e.into()),
        },
        return_memory,
    ))
}

// setBytecodeDetailsEVM(address,bytes32,uint32,bytes32) - f6eca0b0
const SET_EVM_BYTECODE_DETAILS: &[u8] = &[0xf6, 0xec, 0xa0, 0xb0];
const L2_COMPLEX_UPGRADER_ADDRESS: B160 = B160::from_limbs([0x800f, 0, 0]);

fn contract_deployer_hook_inner<S: EthereumLikeTypes>(
    mut calldata: &[u8],
    resources: &mut S::Resources,
    system: &mut System<S>,
    caller: B160,
    _caller_ee: u8,
    is_static: bool,
) -> Result<Result<&'static [u8], &'static str>, SystemError>
where
    S::IO: IOSubsystemExt,
{
    // TODO: charge native
    let step_cost: S::Resources = S::Resources::from_ergs(Ergs(10));
    resources.charge(&step_cost)?;

    if calldata.len() < 4 {
        return Ok(Err(
            "Contract deployer hook failure: calldata shorter than selector length",
        ));
    }
    let mut selector = [0u8; 4];
    selector.copy_from_slice(&calldata[..4]);

    match selector {
        s if s == SET_EVM_BYTECODE_DETAILS => {
            if is_static {
                return Ok(Err(
                    "Contract deployer failure: setBytecodeDetailsEVM called with static context",
                ));
            }
            // in future we need to handle regular(not genesis) protocol upgrades
            if caller != L2_COMPLEX_UPGRADER_ADDRESS {
                return Ok(Err(
                    "Contract deployer failure: unauthorized caller for setBytecodeDetailsEVM",
                ));
            }

            // decoding according to setBytecodeDetailsEVM(address,bytes32,uint32,bytes32)
            calldata = &calldata[4..];
            if calldata.len() < 128 {
                return Ok(Err(
                    "Contract deployer failure: setBytecodeDetailsEVM called with invalid calldata",
                ));
            }

            // check that first 12 bytes in address encoding are zero
            if calldata[0..12].iter().any(|byte| *byte != 0) {
                return Ok(Err(
                    "Contract deployer failure: setBytecodeDetailsEVM called with invalid calldata",
                ));
            }
            let address = B160::try_from_be_slice(&calldata[12..32]).ok_or(
                SystemError::Internal(InternalError("Failed to create B160 from 20 byte array")),
            )?;

<<<<<<< HEAD
            let bytecode_offset: usize = match U256::try_from_be_slice(&calldata[32..64])
                .expect("Should convert slice to U256")
                .try_into()
            {
                Ok(offset) => offset,
                Err(_) => return Ok(Err(
                    "Contract deployer failure: setDeployedCodeEVM called with invalid calldata",
                )),
            };

            let bytecode_length_encoding_end = match bytecode_offset.checked_add(32) {
                Some(deployments_encoding_end) => deployments_encoding_end,
                None => return Ok(Err(
                    "Contract deployer failure: setDeployedCodeEVM called with invalid calldata",
                )),
            };
            let bytecode_length: usize = match U256::try_from_be_slice(
                &calldata[bytecode_length_encoding_end - 32..bytecode_length_encoding_end],
            )
            .expect("Should convert slice to U256")
            .try_into()
            {
=======
            let bytecode_hash =
                Bytes32::from_array(calldata[32..64].try_into().expect("Always valid"));

            let bytecode_length: u32 = match U256::from_be_slice(&calldata[64..96]).try_into() {
>>>>>>> 803e1c25
                Ok(length) => length,
                Err(_) => return Ok(Err(
                    "Contract deployer failure: setBytecodeDetailsEVM called with invalid calldata",
                )),
            };

            let observable_bytecode_hash =
                Bytes32::from_array(calldata[96..128].try_into().expect("Always valid"));

            // Although this can be called as a part of protocol upgrade,
            // we are checking the next invariants, just in case
            // EIP-158: reject code of length > 24576.
            if bytecode_length as usize > MAX_CODE_SIZE {
                return Ok(Err(
                    "Contract deployer failure: setBytecodeDetailsEVM called with invalid bytecode(length > 24576)",
                ));
            }
            // Also EIP-3541(reject code starting with 0xEF) should be validated by governance.

            system.set_bytecode_details(
                resources,
                &address,
                ExecutionEnvironmentType::EVM,
                bytecode_hash,
                bytecode_length,
                0,
                observable_bytecode_hash,
                bytecode_length,
            )?;

            Ok(Ok(&[]))
        }
        _ => Ok(Err("Contract deployer hook: unknown selector")),
    }
}<|MERGE_RESOLUTION|>--- conflicted
+++ resolved
@@ -152,7 +152,6 @@
                 SystemError::Internal(InternalError("Failed to create B160 from 20 byte array")),
             )?;
 
-<<<<<<< HEAD
             let bytecode_offset: usize = match U256::try_from_be_slice(&calldata[32..64])
                 .expect("Should convert slice to U256")
                 .try_into()
@@ -175,12 +174,6 @@
             .expect("Should convert slice to U256")
             .try_into()
             {
-=======
-            let bytecode_hash =
-                Bytes32::from_array(calldata[32..64].try_into().expect("Always valid"));
-
-            let bytecode_length: u32 = match U256::from_be_slice(&calldata[64..96]).try_into() {
->>>>>>> 803e1c25
                 Ok(length) => length,
                 Err(_) => return Ok(Err(
                     "Contract deployer failure: setBytecodeDetailsEVM called with invalid calldata",
