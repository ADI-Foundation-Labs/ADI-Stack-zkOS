//!
//! L1 messenger system hook implementation.
//! It implements a `sendToL1` method, works same way as in Era.
//!
use super::*;
<<<<<<< HEAD
use ::u256::U256;
=======
use arrayvec::ArrayVec;
>>>>>>> 803e1c25
use core::fmt::Write;
use errors::FatalError;
use ruint::aliases::B160;
use zk_ee::{
    execution_environment_type::ExecutionEnvironmentType,
    kv_markers::MAX_EVENT_TOPICS,
    system::{
        errors::SystemError, logger::Logger, CallModifier, CompletedExecution, ExternalCallRequest,
    },
    utils::{b160_to_u256, Bytes32},
};

pub fn l1_messenger_hook<'a, S: EthereumLikeTypes>(
    request: ExternalCallRequest<S>,
    caller_ee: u8,
    system: &mut System<S>,
    return_memory: &'a mut [MaybeUninit<u8>],
) -> Result<(CompletedExecution<'a, S>, &'a mut [MaybeUninit<u8>]), FatalError>
where
{
    let ExternalCallRequest {
        available_resources,
        ergs_to_pass: _,
        calldata,
        call_scratch_space: _,
        nominal_token_value,
        caller,
        callee,
        callers_caller: _,
        modifier,
    } = request;

    debug_assert_eq!(callee, L1_MESSENGER_ADDRESS);

    let mut error = false;
    // There is no "payable" methods
    error |= nominal_token_value.is_zero() == false;
    let mut is_static = false;
    match modifier {
        CallModifier::Constructor => {
            return Err(InternalError("L1 messenger hook called with constructor modifier").into())
        }
        CallModifier::Delegate
        | CallModifier::DelegateStatic
        | CallModifier::EVMCallcode
        | CallModifier::EVMCallcodeStatic => {
            error = true;
        }
        CallModifier::Static | CallModifier::ZKVMSystemStatic => {
            is_static = true;
        }
        _ => {}
    }

    if error {
        return Ok((make_error_return_state(available_resources), return_memory));
    }

    let mut resources = available_resources;

    let result = l1_messenger_hook_inner(
        &calldata,
        &mut resources,
        system,
        caller,
        caller_ee,
        is_static,
    );

    match result {
        Ok(Ok(return_data)) => {
            let mut return_memory = SliceVec::new(return_memory);
            // TODO: check endianness
            return_memory.extend(return_data.as_u8_ref().iter().copied());
            let (returndata, rest) = return_memory.destruct();
            Ok((
                make_return_state_from_returndata_region(resources, returndata),
                rest,
            ))
        }
        Ok(Err(e)) => {
            let _ = system
                .get_logger()
                .write_fmt(format_args!("Revert: {:?}\n", e));
            Ok((make_error_return_state(resources), return_memory))
        }
        Err(SystemError::OutOfErgs) => {
            let _ = system
                .get_logger()
                .write_fmt(format_args!("Out of gas during system hook\n"));
            Ok((make_error_return_state(resources), return_memory))
        }
        Err(SystemError::OutOfNativeResources) => Err(FatalError::OutOfNativeResources),
        Err(SystemError::Internal(e)) => Err(e.into()),
    }
}
// sendToL1(bytes) - 62f84b24
const SEND_TO_L1_SELECTOR: &[u8] = &[0x62, 0xf8, 0x4b, 0x24];

const L1_MESSAGE_SENT_TOPIC: [u8; 32] = [
    0x3a, 0x36, 0xe4, 0x72, 0x91, 0xf4, 0x20, 0x1f, 0xaf, 0x13, 0x7f, 0xab, 0x08, 0x1d, 0x92, 0x29,
    0x5b, 0xce, 0x2d, 0x53, 0xbe, 0x2c, 0x6c, 0xa6, 0x8b, 0xa8, 0x2c, 0x7f, 0xaa, 0x9c, 0xe2, 0x41,
];

fn l1_messenger_hook_inner<S: EthereumLikeTypes>(
    calldata: &[u8],
    resources: &mut S::Resources,
    system: &mut System<S>,
    caller: B160,
    caller_ee: u8,
    is_static: bool,
) -> Result<Result<Bytes32, &'static str>, SystemError>
where
{
    // TODO: charge native
    let step_cost: S::Resources = S::Resources::from_ergs(Ergs(10));
    resources.charge(&step_cost)?;

    if calldata.len() < 4 {
        return Ok(Err(
            "L1 messenger failure: calldata shorter than selector length",
        ));
    }
    let mut selector = [0u8; 4];
    selector.copy_from_slice(&calldata[..4]);
    let _ = system
        .get_logger()
        .write_fmt(format_args!("Selector for l1 messenger:"));
    let _ = system.get_logger().log_data(selector.iter().copied());

    match selector {
        s if s == SEND_TO_L1_SELECTOR => {
            if is_static {
                return Ok(Err(
                    "L1 messenger failure: sendToL1 called with static context",
                ));
            }
            // following solidity abi for sendToL1(bytes _message)
            if calldata.len() < 36 {
                return Ok(Err(
                    "L1 messenger failure: sendToL1 called with invalid calldata",
                ));
            }
<<<<<<< HEAD
            let message_offset: usize =
                match U256::from_be_bytes(&calldata[4..36].try_into().unwrap()).try_into() {
                    Ok(offset) => offset,
                    Err(_) => {
                        return Ok(Err(
                            "L1 messenger failure: sendToL1 called with invalid calldata",
                        ))
                    }
                };
=======
            let message_offset: usize = match U256::from_be_slice(&calldata[4..36]).try_into() {
                Ok(offset) => offset,
                Err(_) => {
                    return Ok(Err(
                        "L1 messenger failure: sendToL1 called with invalid calldata",
                    ))
                }
            };
            // Note, that in general, Solidity allows to have non-strict offsets, i.e. it should be possible
            // to call a function with offset pointing to a faraway point in calldata. However,
            // when explicitly calling a contract Solidity encodes it via a strict encoding and allowing
            // only standard encoding here allows for cheaper and easier implementation.
            if message_offset != 32 {
                return Ok(Err(
                    "L1 messenger failure: sendToL1 expects strict message offset",
                ));
            }
>>>>>>> 803e1c25
            // length located at 4+message_offset..4+message_offset+32
            // we want to check that 4+message_offset+32 will not overflow usize
            let length_encoding_end = match message_offset.checked_add(36) {
                Some(length_encoding_end) => length_encoding_end,
                None => {
                    return Ok(Err(
                        "L1 messenger failure: sendToL1 called with invalid calldata",
                    ))
                }
            };
            if calldata.len() < length_encoding_end {
                return Ok(Err(
                    "L1 messenger failure: sendToL1 called with invalid calldata",
                ));
            }
            let length = match U256::from_be_bytes(
                &calldata[length_encoding_end - 32..length_encoding_end]
                    .try_into()
                    .unwrap(),
            )
            .try_into()
            {
                Ok(length) => length,
                Err(_) => {
                    return Ok(Err(
                        "L1 messenger failure: sendToL1 called with invalid calldata",
                    ))
                }
            };
            // to check that it will not overflow
            let message_end = match length_encoding_end.checked_add(length) {
                Some(message_end) => message_end,
                None => {
                    return Ok(Err(
                        "L1 messenger failure: sendToL1 called with invalid calldata",
                    ))
                }
            };
            if calldata.len() < message_end {
                return Ok(Err(
                    "L1 messenger failure: sendToL1 called with invalid calldata",
                ));
            }

            // Note, that in general, Solidity allows to have non-strict offsets, i.e. it should be possible
            // to call a function with offset pointing to a faraway point in calldata. However,
            // when explicitly calling a contract Solidity encodes it via a strict encoding and allowing
            // only standard encoding here allows for cheaper and easier implementation.
            if (calldata.len() - 4) % 32 != 0 {
                return Ok(Err("Calldata is not well formed"));
            }

            let message = &calldata[length_encoding_end..message_end];
            let message_hash = system.io.emit_l1_message(
                ExecutionEnvironmentType::parse_ee_version_byte(caller_ee)
                    .map_err(SystemError::Internal)?,
                resources,
                &caller,
                message,
            )?;

            let mut topics = ArrayVec::<Bytes32, MAX_EVENT_TOPICS>::new();
            topics.push(Bytes32::from_array(L1_MESSAGE_SENT_TOPIC));
            topics.push(Bytes32::from_u256_be(&b160_to_u256(caller)));
            topics.push(message_hash);

            system.io.emit_event(
                ExecutionEnvironmentType::parse_ee_version_byte(caller_ee)
                    .map_err(SystemError::Internal)?,
                resources,
                &L1_MESSENGER_ADDRESS,
                &topics,
                // We are lucky that the encoding of the event is exactly same as encoding of the bytes in the calldata
                &calldata[4..],
            )?;

            Ok(Ok(message_hash))
        }
        _ => Ok(Err("L1 messenger: unknown selector")),
    }
}<|MERGE_RESOLUTION|>--- conflicted
+++ resolved
@@ -3,11 +3,7 @@
 //! It implements a `sendToL1` method, works same way as in Era.
 //!
 use super::*;
-<<<<<<< HEAD
 use ::u256::U256;
-=======
-use arrayvec::ArrayVec;
->>>>>>> 803e1c25
 use core::fmt::Write;
 use errors::FatalError;
 use ruint::aliases::B160;
@@ -151,7 +147,6 @@
                     "L1 messenger failure: sendToL1 called with invalid calldata",
                 ));
             }
-<<<<<<< HEAD
             let message_offset: usize =
                 match U256::from_be_bytes(&calldata[4..36].try_into().unwrap()).try_into() {
                     Ok(offset) => offset,
@@ -161,25 +156,6 @@
                         ))
                     }
                 };
-=======
-            let message_offset: usize = match U256::from_be_slice(&calldata[4..36]).try_into() {
-                Ok(offset) => offset,
-                Err(_) => {
-                    return Ok(Err(
-                        "L1 messenger failure: sendToL1 called with invalid calldata",
-                    ))
-                }
-            };
-            // Note, that in general, Solidity allows to have non-strict offsets, i.e. it should be possible
-            // to call a function with offset pointing to a faraway point in calldata. However,
-            // when explicitly calling a contract Solidity encodes it via a strict encoding and allowing
-            // only standard encoding here allows for cheaper and easier implementation.
-            if message_offset != 32 {
-                return Ok(Err(
-                    "L1 messenger failure: sendToL1 expects strict message offset",
-                ));
-            }
->>>>>>> 803e1c25
             // length located at 4+message_offset..4+message_offset+32
             // we want to check that 4+message_offset+32 will not overflow usize
             let length_encoding_end = match message_offset.checked_add(36) {
