#![allow(clippy::bool_comparison)]
#![allow(clippy::precedence)]
#![allow(clippy::len_zero)]

// Hook zk_ee IOOracle to be NonDeterminismCSRSource

use std::cell::RefCell;
use std::collections::BTreeMap;
use std::rc::Rc;
use zk_ee::kv_markers::{UsizeDeserializable, UsizeSerializable};
use zk_ee::system::errors::internal::InternalError;
use zk_ee::{internal_error, system_io_oracle::*};

pub use risc_v_simulator::abstractions::memory::MemorySource;
use risc_v_simulator::abstractions::non_determinism::NonDeterminismCSRSource;

pub struct DummyMemorySource;

impl MemorySource for DummyMemorySource {
    fn get(
        &self,
        _phys_address: u64,
        _access_type: risc_v_simulator::abstractions::memory::AccessType,
        _trap: &mut risc_v_simulator::cycle::status_registers::TrapReason,
    ) -> u32 {
        unreachable!()
    }
    fn set(
        &mut self,
        _phys_address: u64,
        _value: u32,
        _access_type: risc_v_simulator::abstractions::memory::AccessType,
        _trap: &mut risc_v_simulator::cycle::status_registers::TrapReason,
    ) {
        unreachable!()
    }
}

///
/// Structure that is responsible to buffer incoming queries till the end,
/// and then dispatch it to various responders. When constructed it checks
/// that responders do not try to serve the same query ID.
pub struct ZkEENonDeterminismSource<M: MemorySource> {
    query_buffer: Option<QueryBuffer>,
    current_query_id: Option<u32>,
    current_iterator: Option<Box<dyn ExactSizeIterator<Item = usize> + 'static>>,
    iterator_len_to_indicate: Option<u32>,
    high_half: Option<u32>,
    is_connected_to_external_oracle: bool,
    /// Vector of different processors that are responsible for handling queries.
    processors: Vec<Box<dyn OracleQueryProcessor<M> + 'static>>,
    /// Mapping from query_id to processor that is handling it (represented as index in processors vector above).
    ranges: BTreeMap<u32, usize>,
}

impl<M: MemorySource> Default for ZkEENonDeterminismSource<M> {
    fn default() -> Self {
        Self {
            query_buffer: None,
            current_query_id: None,
            current_iterator: None,
            iterator_len_to_indicate: None,
            high_half: None,
            is_connected_to_external_oracle: false,
            processors: Vec::new(),
            ranges: BTreeMap::new(),
        }
    }
}

impl<M: MemorySource> ZkEENonDeterminismSource<M> {
    pub fn add_external_processor<P: OracleQueryProcessor<M> + 'static>(&mut self, processor: P) {
        let query_ids = processor.supported_query_ids();
        let processor_id = self.processors.len();
        for id in query_ids.into_iter() {
            let existing = self.ranges.insert(id, processor_id);
            assert!(
                existing.is_none(),
                "more than one processor for query id 0x{id:08x}"
            );
        }
        self.processors.push(Box::new(processor));
        self.is_connected_to_external_oracle = true;
    }

    fn process_buffered_query(&mut self, memory: &M) {
        assert!(self.current_iterator.is_none());
        assert!(self.current_query_id.is_none());

        let buffer = self.query_buffer.take().expect("must exist");
        let query_id = buffer.query_type;
        // println!("Processing a query with ID = 0x{:08x}", query_id);
        if query_id == DISCONNECT_ORACLE_QUERY_ID {
            self.is_connected_to_external_oracle = false;
        } else {
            let buffer = buffer.buffer;
            let Some(processor_id) = self.ranges.get(&query_id).copied() else {
                panic!("Can not process query with ID = 0x{query_id:08x}");
            };
            let processor = &mut self.processors[processor_id];
            let new_iterator = processor.process_buffered_query(query_id, buffer, memory);

            // if let Some(new_iterator) = new_iterator {
            let result_len = new_iterator.len() * 2; // NOTE for mismatch of 32/64-bit archs
            self.iterator_len_to_indicate = Some(result_len as u32);
            if result_len > 0 {
                self.current_query_id = Some(query_id);
                self.current_iterator = Some(new_iterator);
            }
            // } else {
            //     self.iterator_len_to_indicate = Some(0);
            // }
        }
    }

    /// Reads the next 32bits.
    /// Our iterators and queues hold usize elements (u64), so we have to do some splitting and caching.
    fn read_impl(&mut self) -> u32 {
        // if let Some(query_id) = self.current_query_id {
        //     println!(
        //         "Reading from oracle as a part of query ID = 0x{:08x}",
        //         query_id
        //     );
        // }

        // We mocked reads, so it's filtered out before
        if self.is_connected_to_external_oracle == false {
            return 0;
        }

        if let Some(iterator_len_to_indicate) = self.iterator_len_to_indicate.take() {
            return iterator_len_to_indicate;
        }

        // This is the 32 bit remaining from the previous item - return them now.
        if let Some(high) = self.high_half.take() {
            return high;
        }
        // If we didn't have any partial data left, we should fetch another element from the iterator.
        let Some(current_iterator) = self.current_iterator.as_mut() else {
            panic!("trying to read, but data is not prepared");
        };
        let next = current_iterator.next().expect("must contain next element");
        if current_iterator.len() == 0 {
            // we are done - there are no more elements left after this one.
            self.current_query_id = None;
            self.current_iterator = None;
        }
        // Split the 64 bits into 2 pieces - one is put into 'high' field, to be returned later
        // and the other one is returned immediately.
        let high = (next >> 32) as u32;
        let low = next as u32;
        self.high_half = Some(high);

        low
    }

    fn write_impl(&mut self, memory: &M, value: u32) {
        if self.current_query_id.is_some() {
            println!("Current query ID = 0x{:08x} iterator is not consumed in full, but received value 0x{:08x}", self.current_query_id.unwrap(), value);
            self.current_query_id = None;
        }

        // may have something from remains
        if self.current_iterator.is_some() {
            if self.current_iterator.as_ref().unwrap().len() != 0 {
                println!(
                    "Current iterator is not consumed in full, but received value 0x{value:08x}"
                );
            }
            self.current_iterator = None;
        }
        if self.iterator_len_to_indicate.is_some() {
            self.iterator_len_to_indicate = None;
        }
        if self.high_half.is_some() {
            self.high_half = None;
        }

        if let Some(query_buffer) = self.query_buffer.as_mut() {
            let complete = query_buffer.write(value);
            if complete {
                self.process_buffered_query(memory);
            }
        } else {
            if self.is_connected_to_external_oracle == false && value != UART_QUERY_ID {
                // we are not interested in general to start another query
                return;
            }

            let new_buffer = QueryBuffer::empty_for_query_type(value);
            self.query_buffer = Some(new_buffer);
        }
    }
}

impl IOOracle for ZkEENonDeterminismSource<DummyMemorySource> {
    type RawIterator<'a> = Box<dyn ExactSizeIterator<Item = usize> + 'static>;

    fn raw_query<'a, I: UsizeSerializable + UsizeDeserializable>(
        &'a mut self,
        query_type: u32,
        input: &I,
    ) -> Result<Self::RawIterator<'a>, InternalError> {
        if query_type == DISCONNECT_ORACLE_QUERY_ID {
            self.is_connected_to_external_oracle = false;
        }
        if self.is_connected_to_external_oracle == false {
            return Ok(Box::new([].into_iter()));
        }
        let Some(processor) = self.ranges.get(&query_type).copied() else {
            return Err(internal_error!("invalid query ID "));
        };
        let processor = &mut self.processors[processor];
        let response = processor.process_buffered_query(
            query_type,
            UsizeSerializable::iter(input).collect::<Vec<usize>>(),
            &DummyMemorySource,
        );

        Ok(response)
    }
}

pub trait OracleQueryProcessor<M: MemorySource> {
    /// List of different query ids that are supported (for example NextTxSize or BlockLevelMetadataIterator).
    fn supported_query_ids(&self) -> Vec<u32>;
    fn supports_query_id(&self, query_id: u32) -> bool {
        self.supported_query_ids().contains(&query_id)
    }

    fn process_buffered_query(
        &mut self,
        query_id: u32,
        query: Vec<usize>,
        memory: &M,
    ) -> Box<dyn ExactSizeIterator<Item = usize> + 'static>;
}

struct QueryBuffer {
    query_type: u32,
    remaining_len: Option<usize>,
    write_low: bool,
    buffer: Vec<usize>,
}

impl QueryBuffer {
    fn empty_for_query_type(query_type: u32) -> Self {
        Self {
            query_type,
            remaining_len: None,
            write_low: true,
            buffer: Vec::new(),
        }
    }

    fn write(&mut self, value: u32) -> bool {
        // NOTE: we have to match between 32 bit inner env and 64 bit outer env
        if let Some(remaining_len) = self.remaining_len.as_mut() {
            // println!("Writing word 0x{:08x} for query ID = 0x{:08x}", value, self.query_type);
            if self.write_low {
                self.buffer.push(value as usize);
                self.write_low = false;
            } else {
                let last = self.buffer.last_mut().unwrap();
                *last |= (value as usize) << 32;
                self.write_low = true;
            }
            *remaining_len -= 1;

            *remaining_len == 0
        } else {
            // println!("Expecting {} words for query ID = 0x{:08x}", value, self.query_type);
            self.remaining_len = Some(value as usize);
            if value == 0 {
                // nothing else to expect
                true
            } else {
                false
            }
        }
    }
}

<<<<<<< HEAD
=======
#[derive(Clone)]
#[allow(dead_code)]
pub struct BasicZkEEOracleWrapper<IOTypes: SystemIOTypesConfig, O: IOOracle>
where
    for<'a> O::MarkerTiedIterator<'a>: 'static,
{
    oracle: O,
    is_connected_to_external_oracle: bool,
    partial_uart_string: Vec<u8>,
    _marker: std::marker::PhantomData<IOTypes>,
}

impl<IOTypes: SystemIOTypesConfig, O: IOOracle> BasicZkEEOracleWrapper<IOTypes, O>
where
    for<'a> O::MarkerTiedIterator<'a>: 'static,
{
    pub fn new(oracle: O) -> Self {
        Self {
            oracle,
            is_connected_to_external_oracle: true,
            partial_uart_string: vec![],
            _marker: std::marker::PhantomData,
        }
    }
}

impl<IOTypes: SystemIOTypesConfig, O: IOOracle, M: MemorySource> OracleQueryProcessor<M>
    for BasicZkEEOracleWrapper<IOTypes, O>
where
    for<'a> O::MarkerTiedIterator<'a>: 'static,
{
    fn supported_query_ids(&self) -> Vec<u32> {
        let supported = &[
            NextTxSize::ID,
            NewTxContentIterator::ID,
            InitializeIOImplementerIterator::ID,
            BlockLevelMetadataIterator::ID,
            InitialStorageSlotDataIterator::<EthereumIOTypesConfig>::ID,
            PreimageContentWordsIterator::ID,
            DisconnectOracleFormalIterator::ID,
            ProofForIndexIterator::ID,
            PrevIndexIterator::ID,
            ExactIndexIterator::ID,
            UARTAccessMarker::ID,
        ];

        debug_assert!(supported.is_sorted());

        supported.to_vec()
    }

    fn process_buffered_query(
        &mut self,
        query_id: u32,
        query: Vec<usize>,
        _memory: &M,
    ) -> Option<Box<dyn ExactSizeIterator<Item = usize> + 'static>> {
        let new_iterator: O::MarkerTiedIterator<'_> = match query_id {
            NextTxSize::ID => {
                let mut src_it = query.into_iter();
                let params : () = <<NextTxSize as OracleIteratorTypeMarker>::Params as UsizeDeserializable>::from_iter(&mut src_it).expect("must deserialize query params");
                assert!(src_it.len() == 0);
                let it = self
                    .oracle
                    .create_oracle_access_iterator::<NextTxSize>(params)
                    .expect("must make an iterator");

                it
            }
            NewTxContentIterator::ID => {
                let mut src_it = query.into_iter();
                let params : () = <<NewTxContentIterator as OracleIteratorTypeMarker>::Params as UsizeDeserializable>::from_iter(&mut src_it).expect("must deserialize query params");
                // assert!(src_it.len() == 0);
                let it = self
                    .oracle
                    .create_oracle_access_iterator::<NewTxContentIterator>(params)
                    .expect("must make an iterator");
                it
            }
            InitializeIOImplementerIterator::ID => {
                let mut src_it = query.into_iter();
                let params : () = <<InitializeIOImplementerIterator as OracleIteratorTypeMarker>::Params as UsizeDeserializable>::from_iter(&mut src_it).expect("must deserialize query params");
                assert!(src_it.len() == 0);
                let it = self
                    .oracle
                    .create_oracle_access_iterator::<InitializeIOImplementerIterator>(params)
                    .expect("must make an iterator");
                it
            }
            InitialStorageSlotDataIterator::<EthereumIOTypesConfig>::ID => {
                let mut src_it = query.into_iter();
                let params = <<InitialStorageSlotDataIterator::<EthereumIOTypesConfig> as OracleIteratorTypeMarker>::Params as UsizeDeserializable>::from_iter(&mut src_it).expect("must deserialize query params");
                assert!(src_it.len() == 0);
                let it = self
                    .oracle
                    .create_oracle_access_iterator::<InitialStorageSlotDataIterator<EthereumIOTypesConfig>>(params)
                    .expect("must make an iterator");
                it
            }
            PreimageContentWordsIterator::ID => {
                let mut src_it = query.into_iter();
                let params = <<PreimageContentWordsIterator as OracleIteratorTypeMarker>::Params as UsizeDeserializable>::from_iter(&mut src_it).expect("must deserialize query params");
                assert!(src_it.len() == 0);
                let it = self
                    .oracle
                    .create_oracle_access_iterator::<PreimageContentWordsIterator>(params)
                    .expect("must make an iterator");
                it
            }
            DisconnectOracleFormalIterator::ID => {
                self.is_connected_to_external_oracle = false;
                return None;
            }
            ProofForIndexIterator::ID => {
                let mut src_it = query.into_iter();
                let params = <<ProofForIndexIterator as OracleIteratorTypeMarker>::Params as UsizeDeserializable>::from_iter(&mut src_it).expect("must deserialize query params");
                assert!(src_it.len() == 0);
                // there is nothing to do here
                let it = self
                    .oracle
                    .create_oracle_access_iterator::<ProofForIndexIterator>(params)
                    .expect("must make an iterator");
                it
            }
            PrevIndexIterator::ID => {
                let mut src_it = query.into_iter();
                let params = <<PrevIndexIterator as OracleIteratorTypeMarker>::Params as UsizeDeserializable>::from_iter(&mut src_it).expect("must deserialize query params");
                assert!(src_it.len() == 0);
                // there is nothing to do here
                let it = self
                    .oracle
                    .create_oracle_access_iterator::<PrevIndexIterator>(params)
                    .expect("must make an iterator");
                it
            }
            ExactIndexIterator::ID => {
                let mut src_it = query.into_iter();
                let params = <<ExactIndexIterator as OracleIteratorTypeMarker>::Params as UsizeDeserializable>::from_iter(&mut src_it).expect("must deserialize query params");
                assert!(src_it.len() == 0);
                // there is nothing to do here
                let it = self
                    .oracle
                    .create_oracle_access_iterator::<ExactIndexIterator>(params)
                    .expect("must make an iterator");
                it
            }
            BlockLevelMetadataIterator::ID => {
                let mut src_it = query.into_iter();
                let params  : ()= <<BlockLevelMetadataIterator as OracleIteratorTypeMarker>::Params as UsizeDeserializable>::from_iter(&mut src_it).expect("must deserialize query params");
                assert!(src_it.len() == 0);
                // there is nothing to do here
                let it = self
                    .oracle
                    .create_oracle_access_iterator::<BlockLevelMetadataIterator>(params)
                    .expect("must make an iterator");
                it
            }
            UARTAccessMarker::ID => {
                // just our old plain uart
                let u32_vec: Vec<u32> = query
                    .into_iter()
                    .flat_map(|el| [el as u32, (el >> 32) as u32])
                    .collect();
                assert!(!u32_vec.is_empty());
                let message_len_in_bytes = u32_vec[0] as usize;
                let mut string_bytes: Vec<u8> = u32_vec[1..]
                    .iter()
                    .flat_map(|el| el.to_le_bytes())
                    .collect();
                assert!(string_bytes.len() >= message_len_in_bytes);
                string_bytes.truncate(message_len_in_bytes);
                println!("UART: {}", String::from_utf8_lossy(&string_bytes));

                // // TODO: understand what is broken in format machinery and my we get non-utf8 sometimes

                // let recovered_string = if self.partial_uart_string.len() > 0 {
                //     let mut existing = std::mem::replace(&mut self.partial_uart_string, vec![]);
                //     existing.extend(string_bytes);

                //     existing
                // } else {
                //     string_bytes
                // };
                // // dbg!(String::from_utf8_lossy(&recovered_string));
                // if let Ok(string) = String::from_utf8(recovered_string.clone()) {
                //     println!("UART: {}", string);
                // } else {
                //     // we could receive a partial one
                //     self.partial_uart_string = recovered_string;
                // }

                return None;
            }
            a => {
                panic!("Can not proceed query with ID = 0x{a:08x}");
            }
        };

        if new_iterator.len() > 0 {
            Some(Box::new(new_iterator))
        } else {
            None
        }
    }
}

>>>>>>> edd92079
// now we hook an access
impl<M: MemorySource> NonDeterminismCSRSource<M> for ZkEENonDeterminismSource<M> {
    #[allow(clippy::let_and_return)]
    fn read(&mut self) -> u32 {
        let value = self.read_impl();
        // println!("`NonDeterminismCSRSource` returned 0x{:08x}", value);
        value
    }

    fn write_with_memory_access(&mut self, memory: &M, value: u32) {
        // println!("`NonDeterminismCSRSource` received 0x{:08x}", value);
        self.write_impl(memory, value);
    }
}

/// Wraps the original source and remembers all the read accesses.
pub struct ReadWitnessSource<M: MemorySource> {
    original_source: ZkEENonDeterminismSource<M>,
    read_items: Rc<RefCell<Vec<u32>>>,
}

impl<M: MemorySource> ReadWitnessSource<M> {
    pub fn new(original_source: ZkEENonDeterminismSource<M>) -> Self {
        Self {
            original_source,
            read_items: Rc::new(RefCell::new(vec![])),
        }
    }

    pub fn get_read_items(&self) -> Rc<RefCell<Vec<u32>>> {
        self.read_items.clone()
    }
}

impl<M: MemorySource> NonDeterminismCSRSource<M> for ReadWitnessSource<M> {
    fn read(&mut self) -> u32 {
        let item = self.original_source.read();
        // on read - remember the items.
        self.read_items.borrow_mut().push(item);
        item
    }

    fn write_with_memory_access(&mut self, memory: &M, value: u32) {
        self.original_source.write_with_memory_access(memory, value);
    }
}<|MERGE_RESOLUTION|>--- conflicted
+++ resolved
@@ -282,215 +282,6 @@
     }
 }
 
-<<<<<<< HEAD
-=======
-#[derive(Clone)]
-#[allow(dead_code)]
-pub struct BasicZkEEOracleWrapper<IOTypes: SystemIOTypesConfig, O: IOOracle>
-where
-    for<'a> O::MarkerTiedIterator<'a>: 'static,
-{
-    oracle: O,
-    is_connected_to_external_oracle: bool,
-    partial_uart_string: Vec<u8>,
-    _marker: std::marker::PhantomData<IOTypes>,
-}
-
-impl<IOTypes: SystemIOTypesConfig, O: IOOracle> BasicZkEEOracleWrapper<IOTypes, O>
-where
-    for<'a> O::MarkerTiedIterator<'a>: 'static,
-{
-    pub fn new(oracle: O) -> Self {
-        Self {
-            oracle,
-            is_connected_to_external_oracle: true,
-            partial_uart_string: vec![],
-            _marker: std::marker::PhantomData,
-        }
-    }
-}
-
-impl<IOTypes: SystemIOTypesConfig, O: IOOracle, M: MemorySource> OracleQueryProcessor<M>
-    for BasicZkEEOracleWrapper<IOTypes, O>
-where
-    for<'a> O::MarkerTiedIterator<'a>: 'static,
-{
-    fn supported_query_ids(&self) -> Vec<u32> {
-        let supported = &[
-            NextTxSize::ID,
-            NewTxContentIterator::ID,
-            InitializeIOImplementerIterator::ID,
-            BlockLevelMetadataIterator::ID,
-            InitialStorageSlotDataIterator::<EthereumIOTypesConfig>::ID,
-            PreimageContentWordsIterator::ID,
-            DisconnectOracleFormalIterator::ID,
-            ProofForIndexIterator::ID,
-            PrevIndexIterator::ID,
-            ExactIndexIterator::ID,
-            UARTAccessMarker::ID,
-        ];
-
-        debug_assert!(supported.is_sorted());
-
-        supported.to_vec()
-    }
-
-    fn process_buffered_query(
-        &mut self,
-        query_id: u32,
-        query: Vec<usize>,
-        _memory: &M,
-    ) -> Option<Box<dyn ExactSizeIterator<Item = usize> + 'static>> {
-        let new_iterator: O::MarkerTiedIterator<'_> = match query_id {
-            NextTxSize::ID => {
-                let mut src_it = query.into_iter();
-                let params : () = <<NextTxSize as OracleIteratorTypeMarker>::Params as UsizeDeserializable>::from_iter(&mut src_it).expect("must deserialize query params");
-                assert!(src_it.len() == 0);
-                let it = self
-                    .oracle
-                    .create_oracle_access_iterator::<NextTxSize>(params)
-                    .expect("must make an iterator");
-
-                it
-            }
-            NewTxContentIterator::ID => {
-                let mut src_it = query.into_iter();
-                let params : () = <<NewTxContentIterator as OracleIteratorTypeMarker>::Params as UsizeDeserializable>::from_iter(&mut src_it).expect("must deserialize query params");
-                // assert!(src_it.len() == 0);
-                let it = self
-                    .oracle
-                    .create_oracle_access_iterator::<NewTxContentIterator>(params)
-                    .expect("must make an iterator");
-                it
-            }
-            InitializeIOImplementerIterator::ID => {
-                let mut src_it = query.into_iter();
-                let params : () = <<InitializeIOImplementerIterator as OracleIteratorTypeMarker>::Params as UsizeDeserializable>::from_iter(&mut src_it).expect("must deserialize query params");
-                assert!(src_it.len() == 0);
-                let it = self
-                    .oracle
-                    .create_oracle_access_iterator::<InitializeIOImplementerIterator>(params)
-                    .expect("must make an iterator");
-                it
-            }
-            InitialStorageSlotDataIterator::<EthereumIOTypesConfig>::ID => {
-                let mut src_it = query.into_iter();
-                let params = <<InitialStorageSlotDataIterator::<EthereumIOTypesConfig> as OracleIteratorTypeMarker>::Params as UsizeDeserializable>::from_iter(&mut src_it).expect("must deserialize query params");
-                assert!(src_it.len() == 0);
-                let it = self
-                    .oracle
-                    .create_oracle_access_iterator::<InitialStorageSlotDataIterator<EthereumIOTypesConfig>>(params)
-                    .expect("must make an iterator");
-                it
-            }
-            PreimageContentWordsIterator::ID => {
-                let mut src_it = query.into_iter();
-                let params = <<PreimageContentWordsIterator as OracleIteratorTypeMarker>::Params as UsizeDeserializable>::from_iter(&mut src_it).expect("must deserialize query params");
-                assert!(src_it.len() == 0);
-                let it = self
-                    .oracle
-                    .create_oracle_access_iterator::<PreimageContentWordsIterator>(params)
-                    .expect("must make an iterator");
-                it
-            }
-            DisconnectOracleFormalIterator::ID => {
-                self.is_connected_to_external_oracle = false;
-                return None;
-            }
-            ProofForIndexIterator::ID => {
-                let mut src_it = query.into_iter();
-                let params = <<ProofForIndexIterator as OracleIteratorTypeMarker>::Params as UsizeDeserializable>::from_iter(&mut src_it).expect("must deserialize query params");
-                assert!(src_it.len() == 0);
-                // there is nothing to do here
-                let it = self
-                    .oracle
-                    .create_oracle_access_iterator::<ProofForIndexIterator>(params)
-                    .expect("must make an iterator");
-                it
-            }
-            PrevIndexIterator::ID => {
-                let mut src_it = query.into_iter();
-                let params = <<PrevIndexIterator as OracleIteratorTypeMarker>::Params as UsizeDeserializable>::from_iter(&mut src_it).expect("must deserialize query params");
-                assert!(src_it.len() == 0);
-                // there is nothing to do here
-                let it = self
-                    .oracle
-                    .create_oracle_access_iterator::<PrevIndexIterator>(params)
-                    .expect("must make an iterator");
-                it
-            }
-            ExactIndexIterator::ID => {
-                let mut src_it = query.into_iter();
-                let params = <<ExactIndexIterator as OracleIteratorTypeMarker>::Params as UsizeDeserializable>::from_iter(&mut src_it).expect("must deserialize query params");
-                assert!(src_it.len() == 0);
-                // there is nothing to do here
-                let it = self
-                    .oracle
-                    .create_oracle_access_iterator::<ExactIndexIterator>(params)
-                    .expect("must make an iterator");
-                it
-            }
-            BlockLevelMetadataIterator::ID => {
-                let mut src_it = query.into_iter();
-                let params  : ()= <<BlockLevelMetadataIterator as OracleIteratorTypeMarker>::Params as UsizeDeserializable>::from_iter(&mut src_it).expect("must deserialize query params");
-                assert!(src_it.len() == 0);
-                // there is nothing to do here
-                let it = self
-                    .oracle
-                    .create_oracle_access_iterator::<BlockLevelMetadataIterator>(params)
-                    .expect("must make an iterator");
-                it
-            }
-            UARTAccessMarker::ID => {
-                // just our old plain uart
-                let u32_vec: Vec<u32> = query
-                    .into_iter()
-                    .flat_map(|el| [el as u32, (el >> 32) as u32])
-                    .collect();
-                assert!(!u32_vec.is_empty());
-                let message_len_in_bytes = u32_vec[0] as usize;
-                let mut string_bytes: Vec<u8> = u32_vec[1..]
-                    .iter()
-                    .flat_map(|el| el.to_le_bytes())
-                    .collect();
-                assert!(string_bytes.len() >= message_len_in_bytes);
-                string_bytes.truncate(message_len_in_bytes);
-                println!("UART: {}", String::from_utf8_lossy(&string_bytes));
-
-                // // TODO: understand what is broken in format machinery and my we get non-utf8 sometimes
-
-                // let recovered_string = if self.partial_uart_string.len() > 0 {
-                //     let mut existing = std::mem::replace(&mut self.partial_uart_string, vec![]);
-                //     existing.extend(string_bytes);
-
-                //     existing
-                // } else {
-                //     string_bytes
-                // };
-                // // dbg!(String::from_utf8_lossy(&recovered_string));
-                // if let Ok(string) = String::from_utf8(recovered_string.clone()) {
-                //     println!("UART: {}", string);
-                // } else {
-                //     // we could receive a partial one
-                //     self.partial_uart_string = recovered_string;
-                // }
-
-                return None;
-            }
-            a => {
-                panic!("Can not proceed query with ID = 0x{a:08x}");
-            }
-        };
-
-        if new_iterator.len() > 0 {
-            Some(Box::new(new_iterator))
-        } else {
-            None
-        }
-    }
-}
-
->>>>>>> edd92079
 // now we hook an access
 impl<M: MemorySource> NonDeterminismCSRSource<M> for ZkEENonDeterminismSource<M> {
     #[allow(clippy::let_and_return)]
