--- conflicted
+++ resolved
@@ -37,11 +37,6 @@
         bn254::fields::init();
         bls12_381::fields::init();
         secp256k1::init();
-<<<<<<< HEAD
-=======
-        bigint_delegation::init();
-        secp256r1::init();
->>>>>>> 803e1c25
     }
 }
 
