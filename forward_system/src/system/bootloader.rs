--- conflicted
+++ resolved
@@ -1,12 +1,8 @@
 use crate::system::system::*;
 use basic_bootloader::bootloader::config::BasicBootloaderExecutionConfig;
 use basic_bootloader::bootloader::result_keeper::ResultKeeperExt;
-<<<<<<< HEAD
 use oracle_provider::DummyMemorySource;
 use oracle_provider::ZkEENonDeterminismSource;
-=======
-use zk_ee::system::tracer::Tracer;
->>>>>>> 7c0dd7d9
 
 ///
 /// Run bootloader with forward system with a given `oracle`.
@@ -17,11 +13,7 @@
     result_keeper: &mut impl ResultKeeperExt,
     tracer: &mut impl Tracer<ForwardRunningSystem<T, PS, TS>>,
 ) {
-<<<<<<< HEAD
     if let Err(err) = ForwardBootloader::run_prepared::<Config, false>(oracle, result_keeper) {
-=======
-    if let Err(err) = ForwardBootloader::run_prepared::<Config>(oracle, result_keeper, tracer) {
->>>>>>> 7c0dd7d9
         panic!("Forward run failed with: {err}")
     };
 }