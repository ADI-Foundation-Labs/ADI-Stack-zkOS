pub mod errors;
pub mod output;
mod preimage_source;
mod tree;
mod tx_result_callback;
mod tx_source;

pub(crate) mod query_processors;
pub mod result_keeper;
pub mod test_impl;

use crate::run::result_keeper::ForwardRunningResultKeeper;
use crate::system::bootloader::run_forward;
use crate::system::system::ForwardBootloader;
use crate::system::system::ForwardRunningSystem;
use basic_bootloader::bootloader::config::{
    BasicBootloaderCallSimulationConfig, BasicBootloaderExecutionConfig,
    BasicBootloaderForwardSimulationConfig,
};
use errors::ForwardSubsystemError;
use oracle_provider::MemorySource;
use zk_ee::common_structs::ProofData;
use zk_ee::system::tracer::Tracer;
use zk_ee::utils::Bytes32;

pub use tree::LeafProof;
pub use tree::ReadStorage;
pub use tree::ReadStorageTree;
pub use zk_ee::types_config::EthereumIOTypesConfig;

pub use preimage_source::PreimageSource;
use zk_ee::wrap_error;

use std::fs::File;
use std::path::PathBuf;
pub use tx_result_callback::TxResultCallback;
pub use tx_source::NextTxResponse;
pub use tx_source::TxSource;

pub use self::output::BlockOutput;
pub use self::output::ExecutionOutput;
pub use self::output::ExecutionResult;
pub use self::output::Log;
pub use self::output::StorageWrite;
pub use self::output::TxOutput;
use crate::run::output::TxResult;
use crate::run::test_impl::{NoopTxCallback, TxListSource};
pub use basic_bootloader::bootloader::errors::InvalidTransaction;
use basic_system::system_implementation::flat_storage_model::*;
use oracle_provider::{ReadWitnessSource, ZkEENonDeterminismSource};
pub use zk_ee::system::metadata::BlockMetadataFromOracle as BatchContext;

pub use self::query_processors::*;

pub type StorageCommitment = FlatStorageCommitment<{ TREE_HEIGHT }>;

<<<<<<< HEAD
pub fn run_batch<T: ReadStorageTree, PS: PreimageSource, TS: TxSource, TR: TxResultCallback>(
    batch_context: BatchContext,
=======
pub fn run_block<T: ReadStorageTree, PS: PreimageSource, TS: TxSource, TR: TxResultCallback>(
    block_context: BlockContext,
>>>>>>> 28a31ec5
    tree: T,
    preimage_source: PS,
    tx_source: TS,
    tx_result_callback: TR,
    tracer: &mut impl Tracer<ForwardRunningSystem>,
) -> Result<BlockOutput, ForwardSubsystemError> {
    let block_metadata_reponsder = BlockMetadataResponder {
        block_metadata: batch_context,
    };
    let tx_data_reponder = TxDataResponder {
        tx_source,
        next_tx: None,
    };
    let preimage_responder = GenericPreimageResponder { preimage_source };
    let tree_responder = ReadTreeResponder { tree };

    let mut oracle = ZkEENonDeterminismSource::default();
    oracle.add_external_processor(block_metadata_reponsder);
    oracle.add_external_processor(tx_data_reponder);
    oracle.add_external_processor(preimage_responder);
    oracle.add_external_processor(tree_responder);

    let mut result_keeper = ForwardRunningResultKeeper::new(tx_result_callback);

    run_forward::<BasicBootloaderForwardSimulationConfig>(oracle, &mut result_keeper, tracer);
    Ok(result_keeper.into())
}

// TODO: we should run it on native arch and it should return pubdata and other outputs via result keeper
pub fn generate_proof_input<T: ReadStorageTree, PS: PreimageSource, TS: TxSource>(
    zk_os_program_path: PathBuf,
    batch_context: BatchContext,
    proof_data: ProofData<StorageCommitment>,
    tree: T,
    preimage_source: PS,
    tx_source: TS,
) -> Result<Vec<u32>, ForwardSubsystemError> {
    let block_metadata_reponsder = BlockMetadataResponder {
        block_metadata: batch_context,
    };
    let tx_data_reponder = TxDataResponder {
        tx_source,
        next_tx: None,
    };
    let zk_proof_data_responder = ZKProofDataResponder {
        data: Some(proof_data),
    };
    let preimage_responder = GenericPreimageResponder { preimage_source };
    let tree_responder = ReadTreeResponder { tree };

<<<<<<< HEAD
    let mut oracle = ZkEENonDeterminismSource::default();
    oracle.add_external_processor(block_metadata_reponsder);
    oracle.add_external_processor(tx_data_reponder);
    oracle.add_external_processor(zk_proof_data_responder);
    oracle.add_external_processor(preimage_responder);
    oracle.add_external_processor(tree_responder);
    oracle.add_external_processor(callable_oracles::arithmetic::ArithmeticQuery::default());
=======
    let mut non_determinism_source = ZkEENonDeterminismSource::default();
    non_determinism_source.add_external_processor(oracle_wrapper);
    non_determinism_source.add_external_processor(callable_oracles::arithmetic::ArithmeticQuery {
        marker: std::marker::PhantomData,
    });
>>>>>>> 28a31ec5

    // We'll wrap the source, to collect all the reads.
    let copy_source = ReadWitnessSource::new(oracle);
    let items = copy_source.get_read_items();

    let _proof_output = zksync_os_runner::run(zk_os_program_path, None, 1 << 36, copy_source);

    Ok(std::rc::Rc::try_unwrap(items).unwrap().into_inner())
}

<<<<<<< HEAD
pub fn make_oracle_for_proofs_and_dumps<
    T: ReadStorageTree,
    PS: PreimageSource,
    TS: TxSource,
    M: MemorySource + 'static,
>(
    batch_context: BatchContext,
    tree: T,
    preimage_source: PS,
    tx_source: TS,
    proof_data: Option<ProofData<StorageCommitment>>,
    add_uart: bool,
) -> ZkEENonDeterminismSource<M> {
    make_oracle_for_proofs_and_dumps_for_init_data(
        batch_context,
        tree,
        preimage_source,
        tx_source,
        proof_data,
        add_uart,
    )
}

pub fn make_oracle_for_proofs_and_dumps_for_init_data<
    T: ReadStorageTree,
    PS: PreimageSource,
    TS: TxSource,
    M: MemorySource + 'static,
>(
    batch_context: BatchContext,
    tree: T,
    preimage_source: PS,
    tx_source: TS,
    proof_data: Option<ProofData<StorageCommitment>>,
    add_uart: bool,
) -> ZkEENonDeterminismSource<M> {
    let block_metadata_reponsder = BlockMetadataResponder {
        block_metadata: batch_context,
    };
    let tx_data_responder = TxDataResponder {
        tx_source,
        next_tx: None,
    };
    let preimage_responder = GenericPreimageResponder { preimage_source };
    let tree_responder = ReadTreeResponder { tree };
    let zk_proof_data_responder = ZKProofDataResponder { data: proof_data };

    let mut oracle = ZkEENonDeterminismSource::default();
    oracle.add_external_processor(block_metadata_reponsder);
    oracle.add_external_processor(tx_data_responder);
    oracle.add_external_processor(preimage_responder);
    oracle.add_external_processor(tree_responder);
    oracle.add_external_processor(zk_proof_data_responder);
    oracle.add_external_processor(callable_oracles::arithmetic::ArithmeticQuery::default());

    if add_uart {
        let uart_responder = UARTPrintReponsder::default();
        oracle.add_external_processor(uart_responder);
    }

    oracle
}

pub fn run_batch_with_oracle_dump<
=======
pub fn run_block_with_oracle_dump<
>>>>>>> 28a31ec5
    T: ReadStorageTree + Clone + serde::Serialize,
    PS: PreimageSource + Clone + serde::Serialize,
    TS: TxSource + Clone + serde::Serialize,
    TR: TxResultCallback,
>(
    batch_context: BatchContext,
    tree: T,
    preimage_source: PS,
    tx_source: TS,
    tx_result_callback: TR,
    proof_data: Option<ProofData<StorageCommitment>>,
    tracer: &mut impl Tracer<ForwardRunningSystem>,
) -> Result<BlockOutput, ForwardSubsystemError> {
    run_batch_with_oracle_dump_ext::<T, PS, TS, TR, BasicBootloaderForwardSimulationConfig>(
        batch_context,
        tree,
        preimage_source,
        tx_source,
        tx_result_callback,
        proof_data,
        tracer,
    )
}

pub fn run_batch_with_oracle_dump_ext<
    T: ReadStorageTree + Clone + serde::Serialize,
    PS: PreimageSource + Clone + serde::Serialize,
    TS: TxSource + Clone + serde::Serialize,
    TR: TxResultCallback,
    Config: BasicBootloaderExecutionConfig,
>(
    batch_context: BatchContext,
    tree: T,
    preimage_source: PS,
    tx_source: TS,
    tx_result_callback: TR,
    proof_data: Option<ProofData<StorageCommitment>>,
    tracer: &mut impl Tracer<ForwardRunningSystem>,
) -> Result<BlockOutput, ForwardSubsystemError> {
    let block_metadata_reponsder = BlockMetadataResponder {
        block_metadata: batch_context,
    };
    let tx_data_responder = TxDataResponder {
        tx_source,
        next_tx: None,
    };
    let preimage_responder = GenericPreimageResponder { preimage_source };
    let tree_responder = ReadTreeResponder { tree };
    let zk_proof_data_responder = ZKProofDataResponder { data: proof_data };

    if let Ok(path) = std::env::var("ORACLE_DUMP_FILE") {
        let dump = ForwardRunningOracleDump {
            zk_proof_data_responder: zk_proof_data_responder.clone(),
            block_metadata_reponsder,
            tree_responder: tree_responder.clone(),
            tx_data_responder: tx_data_responder.clone(),
            preimage_responder: preimage_responder.clone(),
        };
        let file = File::create(path).expect("should create file");
        bincode::serialize_into(file, &dump).expect("should write to file");
    }

    let mut oracle = ZkEENonDeterminismSource::default();
    oracle.add_external_processor(block_metadata_reponsder);
    oracle.add_external_processor(tx_data_responder);
    oracle.add_external_processor(preimage_responder);
    oracle.add_external_processor(tree_responder);
    oracle.add_external_processor(zk_proof_data_responder);
    oracle.add_external_processor(callable_oracles::arithmetic::ArithmeticQuery::default());
    oracle.add_external_processor(UARTPrintReponsder);

    let mut result_keeper = ForwardRunningResultKeeper::new(tx_result_callback);

    run_forward::<Config>(oracle, &mut result_keeper, tracer);
    Ok(result_keeper.into())
}

pub fn run_block_from_oracle_dump<
    T: ReadStorageTree + Clone + serde::de::DeserializeOwned,
    PS: PreimageSource + Clone + serde::de::DeserializeOwned,
    TS: TxSource + Clone + serde::de::DeserializeOwned,
>(
    path: Option<String>,
    tracer: &mut impl Tracer<ForwardRunningSystem>,
) -> Result<BlockOutput, ForwardSubsystemError> {
    let path = path.unwrap_or_else(|| std::env::var("ORACLE_DUMP_FILE").unwrap());
    let file = File::open(path).expect("should open file");
    let dump: ForwardRunningOracleDump<T, PS, TS> =
        bincode::deserialize_from(file).expect("should deserialize");

    let ForwardRunningOracleDump {
        zk_proof_data_responder,
        block_metadata_reponsder,
        tree_responder,
        tx_data_responder,
        preimage_responder,
    } = dump;

    let mut oracle = ZkEENonDeterminismSource::default();
    oracle.add_external_processor(block_metadata_reponsder);
    oracle.add_external_processor(tx_data_responder);
    oracle.add_external_processor(preimage_responder);
    oracle.add_external_processor(tree_responder);
    oracle.add_external_processor(zk_proof_data_responder);
    oracle.add_external_processor(callable_oracles::arithmetic::ArithmeticQuery::default());

    let mut result_keeper = ForwardRunningResultKeeper::new(NoopTxCallback);

    run_forward::<BasicBootloaderForwardSimulationConfig>(oracle, &mut result_keeper, tracer);
    Ok(result_keeper.into())
}

///
/// Simulate single transaction on top of given state.
/// The validation step is skipped, fields that needed for validation can be empty(any).
/// Note that, as the validation step is skipped, an internal error is returned
/// if the sender does not have enough balance for the top-level call value transfer.
///
/// Needed for `eth_call` and `eth_estimateGas`.
///
pub fn simulate_tx<S: ReadStorage, PS: PreimageSource>(
    transaction: Vec<u8>,
    block_context: BatchContext,
    storage: S,
    preimage_source: PS,
    tracer: &mut impl Tracer<ForwardRunningSystem>,
) -> Result<TxResult, ForwardSubsystemError> {
    let tx_source = TxListSource {
        transactions: vec![transaction].into(),
    };

    let block_metadata_reponsder = BlockMetadataResponder {
        block_metadata: block_context,
    };
    let tx_data_reponder = TxDataResponder {
        tx_source,
        next_tx: None,
    };
    let preimage_responder = GenericPreimageResponder { preimage_source };
    let storage_responder = ReadStorageResponder { storage };

    let mut oracle = ZkEENonDeterminismSource::default();
    oracle.add_external_processor(block_metadata_reponsder);
    oracle.add_external_processor(tx_data_reponder);
    oracle.add_external_processor(preimage_responder);
    oracle.add_external_processor(storage_responder);

    let mut result_keeper = ForwardRunningResultKeeper::new(NoopTxCallback);

    ForwardBootloader::run::<BasicBootloaderCallSimulationConfig>(
        oracle,
        &mut result_keeper,
        tracer,
    )
    .map_err(wrap_error!())?;
    let mut block_output: BlockOutput = result_keeper.into();
    Ok(block_output.tx_results.remove(0))
}<|MERGE_RESOLUTION|>--- conflicted
+++ resolved
@@ -54,13 +54,8 @@
 
 pub type StorageCommitment = FlatStorageCommitment<{ TREE_HEIGHT }>;
 
-<<<<<<< HEAD
 pub fn run_batch<T: ReadStorageTree, PS: PreimageSource, TS: TxSource, TR: TxResultCallback>(
     batch_context: BatchContext,
-=======
-pub fn run_block<T: ReadStorageTree, PS: PreimageSource, TS: TxSource, TR: TxResultCallback>(
-    block_context: BlockContext,
->>>>>>> 28a31ec5
     tree: T,
     preimage_source: PS,
     tx_source: TS,
@@ -111,7 +106,6 @@
     let preimage_responder = GenericPreimageResponder { preimage_source };
     let tree_responder = ReadTreeResponder { tree };
 
-<<<<<<< HEAD
     let mut oracle = ZkEENonDeterminismSource::default();
     oracle.add_external_processor(block_metadata_reponsder);
     oracle.add_external_processor(tx_data_reponder);
@@ -119,13 +113,6 @@
     oracle.add_external_processor(preimage_responder);
     oracle.add_external_processor(tree_responder);
     oracle.add_external_processor(callable_oracles::arithmetic::ArithmeticQuery::default());
-=======
-    let mut non_determinism_source = ZkEENonDeterminismSource::default();
-    non_determinism_source.add_external_processor(oracle_wrapper);
-    non_determinism_source.add_external_processor(callable_oracles::arithmetic::ArithmeticQuery {
-        marker: std::marker::PhantomData,
-    });
->>>>>>> 28a31ec5
 
     // We'll wrap the source, to collect all the reads.
     let copy_source = ReadWitnessSource::new(oracle);
@@ -136,7 +123,6 @@
     Ok(std::rc::Rc::try_unwrap(items).unwrap().into_inner())
 }
 
-<<<<<<< HEAD
 pub fn make_oracle_for_proofs_and_dumps<
     T: ReadStorageTree,
     PS: PreimageSource,
@@ -201,9 +187,6 @@
 }
 
 pub fn run_batch_with_oracle_dump<
-=======
-pub fn run_block_with_oracle_dump<
->>>>>>> 28a31ec5
     T: ReadStorageTree + Clone + serde::Serialize,
     PS: PreimageSource + Clone + serde::Serialize,
     TS: TxSource + Clone + serde::Serialize,
