use crate::run::{NextTxResponse, PreimageSource, ReadStorageTree, TxSource};
use basic_system::system_implementation::flat_storage_model::*;
use serde::{Deserialize, Serialize};
use zk_ee::common_structs::derive_flat_storage_key;
use zk_ee::common_structs::ProofData;
use zk_ee::internal_error;
use zk_ee::kv_markers::StorageAddress;
use zk_ee::oracle::*;
use zk_ee::system::errors::internal::InternalError;
use zk_ee::system::metadata::BlockMetadataFromOracle;
use zk_ee::system_io_oracle::dyn_usize_iterator::DynUsizeIterator;
use zk_ee::system_io_oracle::*;
use zk_ee::types_config::EthereumIOTypesConfig;
use zk_ee::utils::*;

use super::ReadStorage;

#[derive(Debug, Serialize, Deserialize)]
<<<<<<< HEAD
pub struct ForwardRunningOracleAux<T: ReadStorageTree, PS: PreimageSource, TS: TxSource> {
    pub storage_commitment: Option<FlatStorageCommitment<TREE_HEIGHT>>,
    pub block_metadata: BlockMetadataFromOracle,
    pub tree: T,
    pub tx_source: TS,
    pub preimage_source: PS,
    pub next_tx: Option<Vec<u8>>,
}

impl<T: ReadStorageTree + Clone, PS: PreimageSource + Clone, TS: TxSource + Clone> Clone
    for ForwardRunningOracleAux<T, PS, TS>
{
    fn clone(&self) -> Self {
        ForwardRunningOracleAux {
            storage_commitment: self.storage_commitment,
            block_metadata: self.block_metadata,
            tree: self.tree.clone(),
            tx_source: self.tx_source.clone(),
            preimage_source: self.preimage_source.clone(),
            next_tx: self.next_tx.clone(),
        }
    }
}

impl<T: ReadStorageTree, PS: PreimageSource, TS: TxSource> From<ForwardRunningOracle<T, PS, TS>>
    for ForwardRunningOracleAux<T, PS, TS>
{
    fn from(oracle: ForwardRunningOracle<T, PS, TS>) -> Self {
        ForwardRunningOracleAux {
            storage_commitment: oracle.io_implementer_init_data.map(|x| x.state_root_view),
            block_metadata: oracle.block_metadata,
            tree: oracle.tree,
            tx_source: oracle.tx_source,
            preimage_source: oracle.preimage_source,
            next_tx: oracle.next_tx,
        }
    }
}

impl<T: ReadStorageTree, PS: PreimageSource, TS: TxSource> From<ForwardRunningOracleAux<T, PS, TS>>
    for ForwardRunningOracle<T, PS, TS>
{
    fn from(oracle: ForwardRunningOracleAux<T, PS, TS>) -> Self {
        ForwardRunningOracle {
            io_implementer_init_data: Some(BasicIOImplementerFSM {
                state_root_view: match oracle.storage_commitment {
                    Some(storage_commitment) => storage_commitment,
                    None => FlatStorageCommitment {
                        root: Default::default(),
                        next_free_slot: 0,
                        empty_slots_stack: Default::default(),
                    },
                },
                pubdata_diffs_log_hash: Bytes32::ZERO,
                num_pubdata_diffs_logs: 0,
                block_functionality_is_completed: false,
            }),
            block_metadata: oracle.block_metadata,
            tree: oracle.tree,
            tx_source: oracle.tx_source,
            preimage_source: oracle.preimage_source,
            next_tx: oracle.next_tx,
        }
    }
}

#[derive(Debug)]
=======
>>>>>>> c3698e4f
pub struct ForwardRunningOracle<T: ReadStorageTree, PS: PreimageSource, TS: TxSource> {
    pub proof_data: Option<ProofData<FlatStorageCommitment<TREE_HEIGHT>>>,
    pub block_metadata: BlockMetadataFromOracle,
    pub tree: T,
    pub tx_source: TS,
    pub preimage_source: PS,
    pub next_tx: Option<Vec<u8>>,
}

impl<T: ReadStorageTree + Clone, PS: PreimageSource + Clone, TS: TxSource + Clone> Clone
    for ForwardRunningOracle<T, PS, TS>
{
    fn clone(&self) -> Self {
        ForwardRunningOracle {
            proof_data: self.proof_data,
            block_metadata: self.block_metadata,
            tree: self.tree.clone(),
            tx_source: self.tx_source.clone(),
            preimage_source: self.preimage_source.clone(),
            next_tx: self.next_tx.clone(),
        }
    }
}

impl<T: ReadStorageTree, PS: PreimageSource, TS: TxSource> ForwardRunningOracle<T, PS, TS> {
    pub fn make_iter_dyn<'a, M: OracleIteratorTypeMarker>(
        &'a mut self,
        init_value: M::Params,
    ) -> Result<Box<dyn ExactSizeIterator<Item = usize> + 'static>, InternalError> {
        match core::any::TypeId::of::<M>() {
            a if a == core::any::TypeId::of::<NextTxSize>() => {
                let len = match &self.next_tx {
                    Some(next_tx) => next_tx.len(),
                    None => {
                        match self.tx_source.get_next_tx() {
                            NextTxResponse::SealBlock => 0,
                            NextTxResponse::Tx(next_tx) => {
                                let next_tx_len = next_tx.len();
                                // `0` interpreted as seal batch
                                assert_ne!(next_tx_len, 0);
                                self.next_tx = Some(next_tx);
                                next_tx_len
                            }
                        }
                    }
                } as u32;

                let iterator = DynUsizeIterator::from_owned(len);

                Ok(Box::new(iterator))
            }
            a if a == core::any::TypeId::of::<NewTxContentIterator>() => {
                let Some(tx) = self.next_tx.take() else {
                    return Err(internal_error!(
                        "trying to read next tx content before size query or after seal response",
                    ));
                };

                let iterator = DynUsizeIterator::from_constructor(tx, |inner_ref| {
                    ReadIterWrapper::from(inner_ref.iter().copied())
                });

                Ok(Box::new(iterator))
            }
            a if a == core::any::TypeId::of::<ProofDataIterator>() => {
                let iterator = DynUsizeIterator::from_owned(
                    self.proof_data
                        .take()
                        .expect("io implementer data is none (second read or not set initially)"),
                );

                Ok(Box::new(iterator))
            }
            a if a == core::any::TypeId::of::<BlockLevelMetadataIterator>() => {
                unsafe {
                    *(&init_value as *const M::Params)
                        .cast::<<BlockLevelMetadataIterator as OracleIteratorTypeMarker>::Params>()
                };
                // we do not use it for anything
                let iterator = DynUsizeIterator::from_owned(self.block_metadata);

                Ok(Box::new(iterator))
            }
            a if a
                == core::any::TypeId::of::<InitialStorageSlotDataIterator<EthereumIOTypesConfig>>(
                ) =>
            {
                let StorageAddress { address, key } = unsafe {
                    *(&init_value as *const M::Params).cast::<<InitialStorageSlotDataIterator<
                        EthereumIOTypesConfig,
                    > as OracleIteratorTypeMarker>::Params>(
                    )
                };
                let flat_key = derive_flat_storage_key(&address, &key);
                let slot_data: InitialStorageSlotData<EthereumIOTypesConfig> =
                    if let Some(cold) = self.tree.read(flat_key) {
                        InitialStorageSlotData {
                            initial_value: cold,
                            is_new_storage_slot: false,
                        }
                    } else {
                        // default value, but it's potentially new storage slot in state!
                        InitialStorageSlotData {
                            initial_value: Bytes32::ZERO,
                            is_new_storage_slot: true,
                        }
                    };
                let iterator = DynUsizeIterator::from_owned(slot_data);

                Ok(Box::new(iterator))
            }
            a if a == core::any::TypeId::of::<PreimageContentWordsIterator>() => {
                let hash = unsafe {
                    *(&init_value as *const M::Params).cast::<<PreimageContentWordsIterator as OracleIteratorTypeMarker>::Params>()
                };
                let preimage = self
                    .preimage_source
                    .get_preimage(hash)
                    .ok_or(internal_error!("must know a preimage for hash"))?;

                let iterator = DynUsizeIterator::from_constructor(preimage, |inner_ref| {
                    ReadIterWrapper::from(inner_ref.iter().copied())
                });

                Ok(Box::new(iterator))
            }
            a if a == core::any::TypeId::of::<ExactIndexIterator>() => {
                let flat_key = unsafe {
                    *(&init_value as *const M::Params)
                        .cast::<<ExactIndexIterator as OracleIteratorTypeMarker>::Params>()
                };
                let existing = self
                    .tree
                    .tree_index(flat_key)
                    .expect("Reading index for key that is not in the tree");

                let iterator = DynUsizeIterator::from_owned(existing);

                Ok(Box::new(iterator))
            }
            a if a == core::any::TypeId::of::<ProofForIndexIterator>() => {
                let index = unsafe {
                    *(&init_value as *const M::Params)
                        .cast::<<ProofForIndexIterator as OracleIteratorTypeMarker>::Params>()
                };
                let existing = self.tree.merkle_proof(index);
                let proof = ValueAtIndexProof {
                    proof: ExistingReadProof { existing },
                };

                let iterator = DynUsizeIterator::from_owned(proof);

                Ok(Box::new(iterator))
            }
            a if a == core::any::TypeId::of::<PrevIndexIterator>() => {
                let flat_key = unsafe {
                    *(&init_value as *const M::Params)
                        .cast::<<PrevIndexIterator as OracleIteratorTypeMarker>::Params>()
                };
                let prev_index = self.tree.prev_tree_index(flat_key);
                let iterator = DynUsizeIterator::from_owned(prev_index);
                Ok(Box::new(iterator))
            }
            a if a == core::any::TypeId::of::<Arithmetics>() => {
                let iterator = DynUsizeIterator::from_owned(init_value);

                Ok(Box::new(iterator))
            }
            _ => Err(internal_error!("Invalid marker")),
        }
    }
}

impl<T: ReadStorageTree, PS: PreimageSource, TS: TxSource> IOOracle
    for ForwardRunningOracle<T, PS, TS>
{
    type MarkerTiedIterator<'a> = Box<dyn ExactSizeIterator<Item = usize> + 'static>;

    fn create_oracle_access_iterator<M: OracleIteratorTypeMarker>(
        &mut self,
        init_value: M::Params,
    ) -> Result<Self::MarkerTiedIterator<'_>, InternalError> {
        self.make_iter_dyn::<M>(init_value)
    }
}

#[derive(Clone, Debug)]
pub struct CallSimulationOracle<S: ReadStorage, PS: PreimageSource, TS: TxSource> {
    pub proof_data: Option<ProofData<FlatStorageCommitment<TREE_HEIGHT>>>,
    pub block_metadata: BlockMetadataFromOracle,
    pub storage: S,
    pub tx_source: TS,
    pub preimage_source: PS,
    pub next_tx: Option<Vec<u8>>,
}

impl<S: ReadStorage, PS: PreimageSource, TS: TxSource> CallSimulationOracle<S, PS, TS> {
    pub fn make_iter_dyn<'a, M: OracleIteratorTypeMarker>(
        &'a mut self,
        init_value: M::Params,
    ) -> Result<Box<dyn ExactSizeIterator<Item = usize> + 'static>, InternalError> {
        match core::any::TypeId::of::<M>() {
            a if a == core::any::TypeId::of::<NextTxSize>() => {
                let len = match &self.next_tx {
                    Some(next_tx) => next_tx.len(),
                    None => {
                        match self.tx_source.get_next_tx() {
                            NextTxResponse::SealBlock => 0,
                            NextTxResponse::Tx(next_tx) => {
                                let next_tx_len = next_tx.len();
                                // `0` interpreted as seal batch
                                assert_ne!(next_tx_len, 0);
                                self.next_tx = Some(next_tx);
                                next_tx_len
                            }
                        }
                    }
                } as u32;

                let iterator = DynUsizeIterator::from_owned(len);

                Ok(Box::new(iterator))
            }
            a if a == core::any::TypeId::of::<NewTxContentIterator>() => {
                let Some(tx) = self.next_tx.take() else {
                    return Err(internal_error!(
                        "trying to read next tx content before size query or after seal response",
                    ));
                };

                let iterator = DynUsizeIterator::from_constructor(tx, |inner_ref| {
                    ReadIterWrapper::from(inner_ref.iter().copied())
                });

                Ok(Box::new(iterator))
            }
            a if a == core::any::TypeId::of::<ProofDataIterator>() => {
                let iterator = DynUsizeIterator::from_owned(
                    self.proof_data
                        .take()
                        .expect("reading io implementer init data twice"),
                );

                Ok(Box::new(iterator))
            }
            a if a == core::any::TypeId::of::<BlockLevelMetadataIterator>() => {
                unsafe {
                    *(&init_value as *const M::Params)
                        .cast::<<BlockLevelMetadataIterator as OracleIteratorTypeMarker>::Params>()
                };
                // we do not use it for anything
                let iterator = DynUsizeIterator::from_owned(self.block_metadata);

                Ok(Box::new(iterator))
            }
            a if a
                == core::any::TypeId::of::<InitialStorageSlotDataIterator<EthereumIOTypesConfig>>(
                ) =>
            {
                let StorageAddress { address, key } = unsafe {
                    *(&init_value as *const M::Params).cast::<<InitialStorageSlotDataIterator<
                        EthereumIOTypesConfig,
                    > as OracleIteratorTypeMarker>::Params>(
                    )
                };
                let flat_key = derive_flat_storage_key(&address, &key);
                let slot_data: InitialStorageSlotData<EthereumIOTypesConfig> =
                    if let Some(cold) = self.storage.read(flat_key) {
                        InitialStorageSlotData {
                            initial_value: cold,
                            is_new_storage_slot: false,
                        }
                    } else {
                        // default value, but it's potentially new storage slot in state!
                        InitialStorageSlotData {
                            initial_value: Bytes32::ZERO,
                            is_new_storage_slot: true,
                        }
                    };
                let iterator = DynUsizeIterator::from_owned(slot_data);

                Ok(Box::new(iterator))
            }
            a if a == core::any::TypeId::of::<PreimageContentWordsIterator>() => {
                let hash = unsafe {
                    *(&init_value as *const M::Params).cast::<<PreimageContentWordsIterator as OracleIteratorTypeMarker>::Params>()
                };
                let preimage = self
                    .preimage_source
                    .get_preimage(hash)
                    .ok_or(internal_error!("must know a preimage for hash"))?;

                let iterator = DynUsizeIterator::from_constructor(preimage, |inner_ref| {
                    ReadIterWrapper::from(inner_ref.iter().copied())
                });

                Ok(Box::new(iterator))
            }
            _ => Err(internal_error!("Invalid marker")),
        }
    }
}

impl<S: ReadStorage, PS: PreimageSource, TS: TxSource> IOOracle
    for CallSimulationOracle<S, PS, TS>
{
    type MarkerTiedIterator<'a> = Box<dyn ExactSizeIterator<Item = usize> + 'static>;

    fn create_oracle_access_iterator<M: OracleIteratorTypeMarker>(
        &mut self,
        init_value: M::Params,
    ) -> Result<Self::MarkerTiedIterator<'_>, InternalError> {
        self.make_iter_dyn::<M>(init_value)
    }
}<|MERGE_RESOLUTION|>--- conflicted
+++ resolved
@@ -16,76 +16,6 @@
 use super::ReadStorage;
 
 #[derive(Debug, Serialize, Deserialize)]
-<<<<<<< HEAD
-pub struct ForwardRunningOracleAux<T: ReadStorageTree, PS: PreimageSource, TS: TxSource> {
-    pub storage_commitment: Option<FlatStorageCommitment<TREE_HEIGHT>>,
-    pub block_metadata: BlockMetadataFromOracle,
-    pub tree: T,
-    pub tx_source: TS,
-    pub preimage_source: PS,
-    pub next_tx: Option<Vec<u8>>,
-}
-
-impl<T: ReadStorageTree + Clone, PS: PreimageSource + Clone, TS: TxSource + Clone> Clone
-    for ForwardRunningOracleAux<T, PS, TS>
-{
-    fn clone(&self) -> Self {
-        ForwardRunningOracleAux {
-            storage_commitment: self.storage_commitment,
-            block_metadata: self.block_metadata,
-            tree: self.tree.clone(),
-            tx_source: self.tx_source.clone(),
-            preimage_source: self.preimage_source.clone(),
-            next_tx: self.next_tx.clone(),
-        }
-    }
-}
-
-impl<T: ReadStorageTree, PS: PreimageSource, TS: TxSource> From<ForwardRunningOracle<T, PS, TS>>
-    for ForwardRunningOracleAux<T, PS, TS>
-{
-    fn from(oracle: ForwardRunningOracle<T, PS, TS>) -> Self {
-        ForwardRunningOracleAux {
-            storage_commitment: oracle.io_implementer_init_data.map(|x| x.state_root_view),
-            block_metadata: oracle.block_metadata,
-            tree: oracle.tree,
-            tx_source: oracle.tx_source,
-            preimage_source: oracle.preimage_source,
-            next_tx: oracle.next_tx,
-        }
-    }
-}
-
-impl<T: ReadStorageTree, PS: PreimageSource, TS: TxSource> From<ForwardRunningOracleAux<T, PS, TS>>
-    for ForwardRunningOracle<T, PS, TS>
-{
-    fn from(oracle: ForwardRunningOracleAux<T, PS, TS>) -> Self {
-        ForwardRunningOracle {
-            io_implementer_init_data: Some(BasicIOImplementerFSM {
-                state_root_view: match oracle.storage_commitment {
-                    Some(storage_commitment) => storage_commitment,
-                    None => FlatStorageCommitment {
-                        root: Default::default(),
-                        next_free_slot: 0,
-                        empty_slots_stack: Default::default(),
-                    },
-                },
-                pubdata_diffs_log_hash: Bytes32::ZERO,
-                num_pubdata_diffs_logs: 0,
-                block_functionality_is_completed: false,
-            }),
-            block_metadata: oracle.block_metadata,
-            tree: oracle.tree,
-            tx_source: oracle.tx_source,
-            preimage_source: oracle.preimage_source,
-            next_tx: oracle.next_tx,
-        }
-    }
-}
-
-#[derive(Debug)]
-=======
->>>>>>> c3698e4f
 pub struct ForwardRunningOracle<T: ReadStorageTree, PS: PreimageSource, TS: TxSource> {
     pub proof_data: Option<ProofData<FlatStorageCommitment<TREE_HEIGHT>>>,
     pub block_metadata: BlockMetadataFromOracle,
