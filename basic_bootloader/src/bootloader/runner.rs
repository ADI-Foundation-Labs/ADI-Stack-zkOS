--- conflicted
+++ resolved
@@ -18,15 +18,7 @@
 use zk_ee::memory::slice_vec::SliceVec;
 use zk_ee::system::errors::runtime::RuntimeError;
 use zk_ee::system::errors::subsystem::SubsystemError;
-<<<<<<< HEAD
-use zk_ee::system::{
-    errors::{system::SystemError, UpdateQueryError},
-    logger::Logger,
-    *,
-};
-=======
 use zk_ee::system::{errors::system::SystemError, logger::Logger, *};
->>>>>>> ccfd7c85
 use zk_ee::wrap_error;
 use zk_ee::{internal_error, out_of_ergs_error};
 
@@ -383,7 +375,6 @@
                 }
             }
         }
-<<<<<<< HEAD
 
         let is_eoa = match external_call_params.environment_parameters.bytecode {
             Bytecode::Decommitted {
@@ -399,8 +390,6 @@
             }
         };
 
-=======
->>>>>>> ccfd7c85
         // Calls to EOAs succeed with empty return value
         if !is_call_to_special_address && is_eoa {
             return Ok(Some(CallResult::Successful {
