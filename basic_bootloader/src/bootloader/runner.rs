--- conflicted
+++ resolved
@@ -83,72 +83,7 @@
 
 const SPECIAL_ADDRESS_BOUND: B160 = B160::from_limbs([SPECIAL_ADDRESS_SPACE_BOUND, 0, 0]);
 
-<<<<<<< HEAD
 impl<'external, S: EthereumLikeTypes> ExecutionContext<'_, 'external, S> {
-=======
-/// Handles an external call `$spawn` originating from `$vm` with execution environment type `$ee_type`
-/// and then proceeds to run the VM to the next preemption point.
-///
-/// Has to be a macro because the call request and VM overlap, so lifetimes don't work out otherwise.
-/// Can't be split up because otherwise we need to check if call or deployment twice.
-macro_rules! handle_spawn {
-    ($run: ident, $vm:ident, $ee_type:ident, $spawn:ident, $heap:ident, $tracer:ident) => {
-        match $spawn {
-            ExecutionEnvironmentSpawnRequest::RequestedExternalCall(external_call_request) => {
-                $run.callstack_height += 1;
-                let (resources, call_result) = $run.handle_requested_external_call::<false>(
-                    $ee_type,
-                    external_call_request,
-                    $heap,
-                    $tracer,
-                )?;
-                $run.callstack_height -= 1;
-
-                let success = matches!(call_result, CallResult::Successful { .. });
-
-                let _ = $run.system.get_logger().write_fmt(format_args!(
-                    "Return from external call, success = {success}\n"
-                ));
-
-                $vm.continue_after_external_call($run.system, resources, call_result, $tracer)
-                    .map_err(wrap_error!())
-            }
-            ExecutionEnvironmentSpawnRequest::RequestedDeployment(deployment_parameters) => {
-                $run.callstack_height += 1;
-                let CompletedDeployment {
-                    resources_returned,
-                    deployment_result,
-                } = $run.handle_requested_deployment::<false>(
-                    $ee_type,
-                    deployment_parameters,
-                    $heap,
-                    $tracer,
-                )?;
-                $run.callstack_height -= 1;
-
-                let returndata_region = deployment_result.returndata();
-                let returndata_iter = returndata_region.iter().copied();
-                let _ = $run
-                    .system
-                    .get_logger()
-                    .write_fmt(format_args!("Returndata = "));
-                let _ = $run.system.get_logger().log_data(returndata_iter);
-                let _ = $run.system.get_logger().write_fmt(format_args!("\n"));
-
-                $vm.continue_after_deployment(
-                    $run.system,
-                    resources_returned,
-                    deployment_result,
-                    $tracer,
-                )
-                .map_err(wrap_error!())
-            }
-        }
-    };
-}
-
-impl<'external, S: EthereumLikeTypes + 'external> Run<'_, 'external, S> {
->>>>>>> f73d3752
     fn copy_into_return_memory<'a>(
         &mut self,
         return_values: ReturnValues<'a, S>,
@@ -303,7 +238,6 @@
         // Create snapshot for rollbacks
         let rollback_handle = self.system.start_global_frame()?;
 
-<<<<<<< HEAD
         // Try to execute transfer if requested
         if !self.perform_transfer_if_required(
             &mut external_call_launch_params.external_call,
@@ -318,18 +252,6 @@
                 CallResult::Failed {
                     return_values: ReturnValues::empty(),
                 },
-=======
-        // Note that actual transfer is executed in "check_if_external_call_returns_early" which may be confusing
-        let callee_frame_execution_result = if let Some(call_result) = self
-            .check_if_external_call_returns_early(
-                &mut external_call_launch_params,
-                &transfer_to_perform,
-                ee_type,
-                is_call_to_special_address,
-            )? {
-            let _ = self.system.get_logger().write_fmt(format_args!(
-                "External call is trivial and will return immediately\n",
->>>>>>> f73d3752
             ));
         }
 
@@ -390,7 +312,6 @@
     where
         S::IO: IOSubsystemExt,
     {
-<<<<<<< HEAD
         if call_request.nominal_token_value.is_zero() || call_request.is_delegate() {
             return Ok(true);
         }
@@ -439,48 +360,6 @@
                                 // Following EVM, a call with insufficient balance is not a revert,
                                 // but rather a normal failing call.
                                 Ok(false)
-=======
-        // Now, perform transfer with infinite ergs
-        if let Some(TransferInfo { value, target }) = transfer_to_perform {
-            match external_call_params
-                .external_call
-                .available_resources
-                .with_infinite_ergs(|inf_resources| {
-                    self.system.io.transfer_nominal_token_value(
-                        ExecutionEnvironmentType::NoEE,
-                        inf_resources,
-                        &external_call_params.external_call.caller,
-                        &target,
-                        &value,
-                    )
-                }) {
-                Ok(()) => (),
-                Err(e) => {
-                    match e {
-                        SubsystemError::LeafUsage(_interface_error) => {
-                            let _ = self.system.get_logger().write_fmt(
-                                format_args!(
-                                    "Insufficient balance to transfer {} native tokens from 0x{:040x} to 0x{:040x}\n",
-                                    value,
-                                    external_call_params.external_call.caller.as_uint(),
-                                    target.as_uint(),
-                                )
-                            );
-                            // Insufficient balance
-                            match ee_type {
-                                ExecutionEnvironmentType::NoEE => {
-                                    return Err(interface_error!(
-                                        BootloaderInterfaceError::TopLevelInsufficientBalance
-                                    ));
-                                }
-                                ExecutionEnvironmentType::EVM => {
-                                    // Following EVM, a call with insufficient balance is not a revert,
-                                    // but rather a normal failing call.
-                                    return Ok(Some(CallResult::Failed {
-                                        return_values: ReturnValues::empty(),
-                                    }));
-                                }
->>>>>>> f73d3752
                             }
                         }
                     }
@@ -707,277 +586,6 @@
             ))
         }
     }
-<<<<<<< HEAD
-=======
-
-    fn handle_requested_deployment<const IS_ENTRY_FRAME: bool>(
-        &mut self,
-        ee_type: ExecutionEnvironmentType,
-        deployment_parameters: DeploymentPreparationParameters<S>,
-        heap: SliceVec<u8>,
-        tracer: &mut impl Tracer<S>,
-    ) -> Result<CompletedDeployment<'external, S>, BootloaderSubsystemError>
-    where
-        S::IO: IOSubsystemExt,
-    {
-        // Caller gave away all it's resources into deployment parameters, and in preparation function
-        // we will charge for deployment, compute address and potentially increment nonce
-
-        let (mut resources_for_deployer, mut launch_params) =
-            match SupportedEEVMState::prepare_for_deployment(
-                ee_type,
-                self.system,
-                deployment_parameters,
-            ) {
-                Ok((resources, Some(launch_params))) => (resources, launch_params),
-                Ok((resources_for_deployer, None)) => {
-                    return Ok(CompletedDeployment {
-                        resources_returned: resources_for_deployer,
-                        deployment_result: DeploymentResult::Failed {
-                            return_values: ReturnValues::empty(),
-                            execution_reverted: false,
-                        },
-                    });
-                }
-                Err(e) => {
-                    return Err(wrap_error!(e));
-                }
-            };
-
-        // resources returned back to caller
-        if IS_ENTRY_FRAME {
-            // resources returned back to caller do not make sense, so we join them back
-            launch_params
-                .external_call
-                .available_resources
-                .reclaim(resources_for_deployer);
-            resources_for_deployer = S::Resources::empty();
-        }
-
-        if self.callstack_height > MAX_GLOBAL_CALLS_STACK_DEPTH {
-            resources_for_deployer.reclaim(launch_params.external_call.available_resources);
-            return Ok(CompletedDeployment {
-                resources_returned: resources_for_deployer,
-                deployment_result: DeploymentResult::Failed {
-                    return_values: ReturnValues::empty(),
-                    execution_reverted: false,
-                },
-            });
-        }
-
-        let _ = self.system.get_logger().write_fmt(format_args!(
-            "Construction call from 0x{:040x}\n",
-            launch_params.external_call.caller.as_uint(),
-        ));
-
-        let _ = self.system.get_logger().write_fmt(format_args!(
-            "Construction call to deploy 0x{:040x}\n",
-            launch_params.external_call.callee.as_uint(),
-        ));
-
-        let constructor_rollback_handle = self
-            .system
-            .start_global_frame()
-            .map_err(|_| internal_error!("must start a new frame for init code"))?;
-
-        let nominal_token_value = launch_params.external_call.nominal_token_value;
-
-        // EIP-161: contracts should be initialized with nonce 1
-        // Note: this has to be done before we actually deploy the bytecode,
-        // as constructor execution should see the deployed_address as having
-        // nonce = 1
-        launch_params
-            .external_call
-            .available_resources
-            .with_infinite_ergs(|inf_resources| {
-                self.system.io.increment_nonce(
-                    self.initial_ee_version,
-                    inf_resources,
-                    &launch_params.external_call.callee,
-                    1,
-                )
-            })
-            .map_err(|e| -> BootloaderSubsystemError {
-                match e {
-                    SubsystemError::LeafRuntime(RuntimeError::OutOfNativeResources(_)) => {
-                        wrap_error!(e)
-                    }
-                    _ => internal_error!("Failed to set deployed nonce to 1").into(),
-                }
-            })?;
-
-        if nominal_token_value != U256::ZERO {
-            launch_params
-                .external_call
-                .available_resources
-                .with_infinite_ergs(|inf_resources| {
-                    self.system.io.transfer_nominal_token_value(
-                        self.initial_ee_version,
-                        inf_resources,
-                        &launch_params.external_call.caller,
-                        &launch_params.external_call.callee,
-                        &nominal_token_value,
-                    )
-                })
-                .map_err(|e| -> BootloaderSubsystemError {
-                    match e {
-                        SubsystemError::LeafUsage(_interface_error) => {
-                            // TODO must log the error, but logger is unavailable
-                            internal_error!(
-                                "Must transfer value on deployment after check in preparation"
-                            )
-                            .into()
-                        }
-                        e => wrap_error!(e),
-                    }
-                })?;
-        }
-
-        tracer.on_new_execution_frame(&launch_params);
-
-        match self.deployment_execute_constructor_frame(ee_type, launch_params, heap, tracer) {
-            Ok((deployment_success, mut resources_returned, deployment_result)) => {
-                // Now finish constructor frame
-                self.system.finish_global_frame(
-                    (!deployment_success).then_some(&constructor_rollback_handle),
-                )?;
-
-                let _ = self.system.get_logger().write_fmt(format_args!(
-                    "Return from constructor call, success = {deployment_success}\n",
-                ));
-
-                tracer.after_execution_frame_completed(Some((
-                    &resources_returned,
-                    CallOrDeployResultRef::DeploymentResult(&deployment_result),
-                )));
-
-                resources_returned.reclaim(resources_for_deployer);
-
-                Ok(CompletedDeployment {
-                    resources_returned,
-                    deployment_result,
-                })
-            }
-            Err(e) => {
-                tracer.after_execution_frame_completed(None);
-                Err(e)
-            }
-        }
-    }
-
-    pub fn deployment_execute_constructor_frame(
-        &mut self,
-        ee_type: ExecutionEnvironmentType,
-        launch_params: ExecutionEnvironmentLaunchParams<S>,
-        heap: SliceVec<u8>,
-        tracer: &mut impl Tracer<S>,
-    ) -> Result<
-        (
-            bool,
-            <S as SystemTypes>::Resources,
-            zk_ee::system::DeploymentResult<'external, S>,
-        ),
-        BootloaderSubsystemError,
-    >
-    where
-        S::IO: IOSubsystemExt,
-    {
-        // EE made all the preparations and we are in callee's frame already
-        let mut constructor = create_ee(ee_type as u8, self.system)?;
-        let constructor_ee_type = constructor.ee_type();
-
-        let mut preemption = constructor
-            .start_executing_frame(self.system, launch_params, heap, tracer)
-            .map_err(wrap_error!())?;
-
-        let CompletedDeployment {
-            mut resources_returned,
-            deployment_result,
-        } = loop {
-            match preemption {
-                ExecutionEnvironmentPreemptionPoint::Spawn {
-                    ref mut request,
-                    ref mut heap,
-                } => {
-                    let heap = core::mem::take(heap);
-                    let request = core::mem::take(request);
-                    drop(preemption);
-                    preemption = handle_spawn!(
-                        self,
-                        constructor,
-                        constructor_ee_type,
-                        request,
-                        heap,
-                        tracer
-                    )?;
-                }
-                ExecutionEnvironmentPreemptionPoint::End(end) => {
-                    break match end {
-                        TransactionEndPoint::CompletedExecution(_) => {
-                            return Err(internal_error!(
-                                "returned from deployment as if it was an external call",
-                            )
-                            .into())
-                        }
-                        TransactionEndPoint::CompletedDeployment(result) => result,
-                    }
-                }
-            }
-        };
-
-        let (deployment_success, deployment_result) = match deployment_result {
-            DeploymentResult::Successful {
-                deployed_code,
-                return_values,
-                deployed_at,
-            } => {
-                // it's responsibility of the system to finish deployment. We continue to use resources from deployment frame
-                match self.system.deploy_bytecode(
-                    ee_type,
-                    &mut resources_returned,
-                    &deployed_at,
-                    deployed_code,
-                ) {
-                    Ok(deployed_code) => {
-                        let deployment_result = DeploymentResult::Successful {
-                            deployed_code,
-                            return_values: ReturnValues::empty(),
-                            deployed_at,
-                        };
-                        let _ = self.system.get_logger().write_fmt(format_args!(
-                            "Successfully deployed contract at 0x{:040x}\n",
-                            deployed_at.as_uint()
-                        ));
-                        (true, deployment_result)
-                    }
-                    Err(SystemError::LeafRuntime(RuntimeError::OutOfErgs(_))) => {
-                        let deployment_result = DeploymentResult::Failed {
-                            return_values: self.copy_into_return_memory(return_values)?,
-                            execution_reverted: false,
-                        };
-                        (false, deployment_result)
-                    }
-                    Err(SystemError::LeafRuntime(RuntimeError::OutOfNativeResources(loc))) => {
-                        return Err(RuntimeError::OutOfNativeResources(loc).into())
-                    }
-                    Err(SystemError::LeafDefect(e)) => return Err(e.into()),
-                }
-            }
-            DeploymentResult::Failed {
-                return_values,
-                execution_reverted,
-            } => (
-                false,
-                DeploymentResult::Failed {
-                    return_values: self.copy_into_return_memory(return_values)?,
-                    execution_reverted,
-                },
-            ),
-        };
-
-        Ok((deployment_success, resources_returned, deployment_result))
-    }
->>>>>>> f73d3752
 }
 
 pub enum CallPreparationResult<'a, S: SystemTypes> {
