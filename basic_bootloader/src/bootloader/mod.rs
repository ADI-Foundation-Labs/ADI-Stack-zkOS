use alloc::vec::Vec;
use constants::{MAX_TX_LEN_WORDS, TX_OFFSET_WORDS};
use errors::{BootloaderSubsystemError, InvalidTransaction};
use result_keeper::ResultKeeperExt;
use ruint::aliases::*;
<<<<<<< HEAD
use system_hooks::addresses_constants::{BOOTLOADER_FORMAL_ADDRESS, L2_INTEROP_ROOT_STORAGE_ADDRESS};
=======
use system_hooks::addresses_constants::BOOTLOADER_FORMAL_ADDRESS;
use zk_ee::common_structs::MAX_NUMBER_OF_LOGS;
>>>>>>> 07f18282
use zk_ee::execution_environment_type::ExecutionEnvironmentType;
use zk_ee::memory::slice_vec::SliceVec;
use zk_ee::system::tracer::Tracer;
use zk_ee::system::{EthereumLikeTypes, System, SystemTypes};

pub mod run_single_interaction;
pub mod runner;
pub mod supported_ees;

mod account_models;
mod gas_helpers;
mod paymaster_helper;
mod process_transaction;
pub mod transaction;

pub mod block_header;
pub mod config;
pub mod constants;
pub mod errors;
pub mod result_keeper;
mod rlp;

use alloc::boxed::Box;
use core::alloc::Allocator;
use core::fmt::Write;
use core::mem::MaybeUninit;
use crypto::sha3::Keccak256;
use crypto::MiniDigest;
use zk_ee::{internal_error, oracle::*};

use crate::bootloader::account_models::{ExecutionOutput, ExecutionResult, TxProcessingResult};
use crate::bootloader::block_header::BlockHeader;
use crate::bootloader::config::BasicBootloaderExecutionConfig;
use crate::bootloader::constants::TX_OFFSET;
use crate::bootloader::errors::TxError;
use crate::bootloader::result_keeper::*;
use crate::bootloader::runner::RunnerMemoryBuffers;
use system_hooks::HooksStorage;
use zk_ee::system::*;
use zk_ee::utils::*;

pub(crate) const EVM_EE_BYTE: u8 = ExecutionEnvironmentType::EVM_EE_BYTE;
pub const DEBUG_OUTPUT: bool = false;

pub struct BasicBootloader<S: EthereumLikeTypes> {
    _marker: core::marker::PhantomData<S>,
}

struct TxDataBuffer<A: Allocator> {
    buffer: Vec<u32, A>,
}

impl<A: Allocator> TxDataBuffer<A> {
    fn new(allocator: A) -> Self {
        let mut buffer: Vec<u32, A> =
            Vec::with_capacity_in(TX_OFFSET_WORDS + MAX_TX_LEN_WORDS, allocator);
        buffer.resize(TX_OFFSET_WORDS, 0u32);

        Self { buffer }
    }

    #[allow(clippy::wrong_self_convention)]
    fn into_writable<'a>(&'a mut self) -> TxDataBufferWriter<'a> {
        self.buffer.resize(TX_OFFSET_WORDS, 0u32);
        let capacity = self.buffer.spare_capacity_mut();

        TxDataBufferWriter {
            capacity,
            offset: 0,
        }
    }

    fn as_tx_buffer<'a>(&'a mut self, next_tx_data_len_bytes: usize) -> &'a mut [u8] {
        let word_len = TX_OFFSET_WORDS
            + next_tx_data_len_bytes.next_multiple_of(core::mem::size_of::<u32>())
                / core::mem::size_of::<u32>();
        assert!(self.buffer.capacity() >= word_len);
        unsafe {
            self.buffer.set_len(word_len);
            core::slice::from_raw_parts_mut(
                self.buffer.as_mut_ptr().cast(),
                TX_OFFSET + next_tx_data_len_bytes,
            )
        }
    }
}

struct TxDataBufferWriter<'a> {
    capacity: &'a mut [MaybeUninit<u32>],
    offset: usize,
}

impl<'a> UsizeWriteable for TxDataBufferWriter<'a> {
    unsafe fn write_usize(&mut self, value: usize) {
        #[cfg(target_pointer_width = "32")]
        {
            if self.offset >= self.capacity.len() {
                panic!();
            }
            self.capacity[self.offset].write(value as u32);
            self.offset += 1;
        }

        #[cfg(target_pointer_width = "64")]
        {
            if self.offset + 1 >= self.capacity.len() {
                panic!();
            }
            self.capacity[self.offset].write(value as u32);
            self.capacity[self.offset + 1].write((value >> 32) as u32);
            self.offset += 2;
        }

        #[cfg(not(any(target_pointer_width = "32", target_pointer_width = "64")))]
        {
            compile_error!("unsupported arch")
        }
    }
}

impl<'a> SafeUsizeWritable for TxDataBufferWriter<'a> {
    fn try_write(&mut self, value: usize) -> Result<(), ()> {
        #[cfg(target_pointer_width = "32")]
        {
            if self.offset >= self.capacity.len() {
                return Err(());
            }
            self.capacity[self.offset].write(value as u32);
            self.offset += 1;

            Ok(())
        }

        #[cfg(target_pointer_width = "64")]
        {
            if self.offset + 1 >= self.capacity.len() {
                return Err(());
            }
            self.capacity[self.offset].write(value as u32);
            self.capacity[self.offset + 1].write((value >> 32) as u32);
            self.offset += 2;

            Ok(())
        }
    }

    fn len(&self) -> usize {
        if core::mem::size_of::<usize>() == core::mem::size_of::<u32>() {
            self.capacity.len()
        } else if core::mem::size_of::<usize>() == core::mem::size_of::<u64>() {
            self.capacity.len() / 2
        } else {
            unreachable!()
        }
    }
}

impl<S: EthereumLikeTypes> BasicBootloader<S> {
    /// Runs the transactions that it loads from the oracle.
    /// This code runs both in sequencer (then it uses ForwardOracle - that stores data in local variables)
    /// and in prover (where oracle uses CRS registers to communicate).
    pub fn run_prepared<Config: BasicBootloaderExecutionConfig>(
        oracle: <S::IO as IOSubsystemExt>::IOOracle,
        result_keeper: &mut impl ResultKeeperExt,
        tracer: &mut impl Tracer<S>,
    ) -> Result<<S::IO as IOSubsystemExt>::FinalData, BootloaderSubsystemError>
    where
        S::IO: IOSubsystemExt,
    {
        cycle_marker::start!("run_prepared");
        // we will model initial calldata buffer as just another "heap"
        let mut system: System<S> =
            System::init_from_oracle(oracle).expect("system must be able to initialize itself");

        let mut initial_calldata_buffer = TxDataBuffer::new(system.get_allocator());

        pub const MAX_HEAP_BUFFER_SIZE: usize = 1 << 27; // 128 MB
        pub const MAX_RETURN_BUFFER_SIZE: usize = 1 << 28; // 256 MB

        let mut heaps = Box::new_uninit_slice_in(MAX_HEAP_BUFFER_SIZE, system.get_allocator());
        let mut return_data =
            Box::new_uninit_slice_in(MAX_RETURN_BUFFER_SIZE, system.get_allocator());

        let mut memories = RunnerMemoryBuffers {
            heaps: &mut heaps,
            return_data: &mut return_data,
        };

        let mut system_functions = HooksStorage::new_in(system.get_allocator());

        system_functions.add_precompiles();

        #[cfg(not(feature = "disable_system_contracts"))]
        {
            system_functions.add_l1_messenger();
            system_functions.add_l2_base_token();
            system_functions.add_contract_deployer();
        }

        let mut tx_rolling_hash = [0u8; 32];
        let mut l1_to_l2_txs_hasher = crypto::blake2s::Blake2s256::new();

        let mut first_tx = true;
        let mut upgrade_tx_hash = Bytes32::zero();
        let mut block_gas_used = 0;
<<<<<<< HEAD
        let mut interop_root_hasher = crypto::sha3::Keccak256::new();

        // Block of code needed for interop.
        // We need to add interop roots to the interop root storage.
        // We do it by calling the addInteropRoot function.
        // The function is defined in the InteropRootStorage contract.
        // The function is called with the chainId, blockOrBatchNumber, and the sides.
        // The sides are the interop roots.
        // The chainId is the chainId of the interop root.
        // The blockOrBatchNumber is the block number of the interop root.
        //
        // We also compute the rolling hash of the interop roots and include it as part of the public input
        system
            .get_interop_roots()
            .iter()
            .filter(|interop_root| interop_root.chain_id != 0 && interop_root.block_number != 0)
            .for_each(|interop_root| {
                let mut data = [0u8; 160];
                data[24..32].copy_from_slice(&interop_root.chain_id.to_be_bytes());
                data[56..64].copy_from_slice(&interop_root.block_number.to_be_bytes());
                data[92..96].copy_from_slice(&32u32.to_be_bytes());
                data[124..128].copy_from_slice(&1u32.to_be_bytes());
                data[128..160].copy_from_slice(&interop_root.root[0].as_u8_ref());
                interop_root_hasher.update(&data);

                data[92..96].copy_from_slice(&96u32.to_be_bytes());

                // fb6200c6: function addInteropRoot(uint256 chainId, uint256 blockOrBatchNumber, bytes32[] calldata sides) external;
                let mut calldata = [0xfb, 0x62, 0x00, 0xc6].to_vec();
                calldata.extend(&data);

                let _ = Self::run_single_interaction(
                    &mut system,
                    &mut system_functions,
                    memories.reborrow(),
                    &calldata,
                    &BOOTLOADER_FORMAL_ADDRESS,
                    &L2_INTEROP_ROOT_STORAGE_ADDRESS,
                    S::Resources::FORMAL_INFINITE,
                    &U256::ZERO,
                    true,
                );
            });

        let interop_root_hash = Bytes32::from(interop_root_hasher.finalize());
=======
        let mut block_computational_native_used = 0;
        let mut block_pubdata_used = 0;
>>>>>>> 07f18282

        // now we can run every transaction
        while let Some(next_tx_data_len_bytes) = {
            let mut writable = initial_calldata_buffer.into_writable();
            system
                .try_begin_next_tx(&mut writable)
                .expect("TX start call must always succeed")
        } {
            let mut inf_resources = S::Resources::FORMAL_INFINITE;
            system
                .io
                .read_account_properties(
                    ExecutionEnvironmentType::NoEE,
                    &mut inf_resources,
                    &system.get_coinbase(),
                    AccountDataRequest::empty(),
                )
                .expect("must heat coinbase");

            let mut logger: <S as SystemTypes>::Logger = system.get_logger();
            let _ = logger.write_fmt(format_args!("====================================\n"));
            let _ = logger.write_fmt(format_args!("TX execution begins\n"));

            let initial_calldata_buffer =
                initial_calldata_buffer.as_tx_buffer(next_tx_data_len_bytes);

            tracer.begin_tx(initial_calldata_buffer);

            // Take a snapshot in case we need to invalidate the
            // transaction to seal the block.
            // This can happen if any of the block limits (native, gas, pubdata
            // logs) is reached by the current transaction.
            let pre_tx_rollback_handle = system.start_global_frame()?;

            // We will give the full buffer here, and internally we will use parts of it to give forward to EEs
            cycle_marker::start!("process_transaction");

            let tx_result = Self::process_transaction::<Config>(
                initial_calldata_buffer,
                &mut system,
                &mut system_functions,
                memories.reborrow(),
                first_tx,
                tracer,
            );

            cycle_marker::end!("process_transaction");

            tracer.finish_tx();

            match tx_result {
                Err(TxError::Internal(err)) => {
                    let _ = system.get_logger().write_fmt(format_args!(
                        "Tx execution result: Internal error = {err:?}\n",
                    ));
                    // Finish the frame opened before processing the tx
                    system.finish_global_frame(None)?;
                    return Err(err);
                }
                Err(TxError::Validation(err)) => {
                    let _ = system.get_logger().write_fmt(format_args!(
                        "Tx execution result: Validation error = {err:?}\n",
                    ));
                    // Finish the frame opened before processing the tx
                    system.finish_global_frame(None)?;
                    result_keeper.tx_processed(Err(err));
                }
                Ok(tx_processing_result) => {
                    // TODO: debug implementation for ruint types uses global alloc, which panics in ZKsync OS
                    #[cfg(not(target_arch = "riscv32"))]
                    let _ = system.get_logger().write_fmt(format_args!(
                        "Tx execution result = {:?}\n",
                        &tx_processing_result,
                    ));
                    block_gas_used += tx_processing_result.gas_used;
                    block_computational_native_used +=
                        tx_processing_result.computational_native_used;
                    block_pubdata_used += tx_processing_result.pubdata_used;
                    let block_logs_used = system.io.logs_len();

                    // Check if the transaction made the block reach any of the limits
                    // for gas, native, pubdata or logs.
                    if let Err(err) = Self::check_for_block_limits(
                        &mut system,
                        block_gas_used,
                        block_computational_native_used,
                        block_pubdata_used,
                        block_logs_used,
                    ) {
                        // Revert to state before transaction
                        system.finish_global_frame(Some(&pre_tx_rollback_handle))?;
                        result_keeper.tx_processed(Err(err));
                    } else {
                        // Finish the frame opened before processing the tx
                        system.finish_global_frame(None)?;

                        let (status, output, contract_address) = match tx_processing_result.result {
                            ExecutionResult::Success { output } => match output {
                                ExecutionOutput::Call(output) => (true, output, None),
                                ExecutionOutput::Create(output, contract_address) => {
                                    (true, output, Some(contract_address))
                                }
                            },
                            ExecutionResult::Revert { output } => (false, output, None),
                        };
                        result_keeper.tx_processed(Ok(TxProcessingOutput {
                            status,
                            output: &output,
                            contract_address,
                            gas_used: tx_processing_result.gas_used,
                            gas_refunded: tx_processing_result.gas_refunded,
                            computational_native_used: tx_processing_result
                                .computational_native_used,
                            pubdata_used: tx_processing_result.pubdata_used,
                        }));

                        let mut keccak = Keccak256::new();
                        keccak.update(tx_rolling_hash);
                        keccak.update(tx_processing_result.tx_hash.as_u8_ref());
                        tx_rolling_hash = keccak.finalize();

                        if tx_processing_result.is_l1_tx {
                            l1_to_l2_txs_hasher.update(tx_processing_result.tx_hash.as_u8_ref());
                        }

                        if tx_processing_result.is_upgrade_tx {
                            upgrade_tx_hash = tx_processing_result.tx_hash;
                        }
                    }
                }
            }

            let tx_stats = system.flush_tx();
            let _ = system
                .get_logger()
                .write_fmt(format_args!("Tx stats = {tx_stats:?}\n"));

            first_tx = false;

            let coinbase = system.get_coinbase();
            let mut inf_resources = S::Resources::FORMAL_INFINITE;
            let bootloader_balance = system
                .io
                .read_account_properties(
                    ExecutionEnvironmentType::NoEE,
                    &mut inf_resources,
                    &BOOTLOADER_FORMAL_ADDRESS,
                    AccountDataRequest::empty().with_nominal_token_balance(),
                )
                .expect("must read bootloader balance")
                .nominal_token_balance
                .0;
            if !bootloader_balance.is_zero() {
                system
                    .io
                    .transfer_nominal_token_value(
                        ExecutionEnvironmentType::NoEE,
                        &mut inf_resources,
                        &BOOTLOADER_FORMAL_ADDRESS,
                        &coinbase,
                        &bootloader_balance,
                    )
                    .expect("must be able to move funds to coinbase");
            }

            let mut logger = system.get_logger();
            let _ = logger.write_fmt(format_args!("TX execution ends\n"));
            let _ = logger.write_fmt(format_args!("====================================\n"));
        }

        let block_number = system.get_block_number();
        let previous_block_hash = system.get_blockhash(block_number);
        let beneficiary = system.get_coinbase();
        let gas_limit = system.get_gas_limit();
        let timestamp = system.get_timestamp();
        let consensus_random = Bytes32::from_u256_be(&system.get_mix_hash());
        let base_fee_per_gas = system.get_eip1559_basefee();
        // TODO: add gas_per_pubdata and native price
        let base_fee_per_gas = base_fee_per_gas
            .try_into()
            .map_err(|_| internal_error!("base_fee_per_gas exceeds max u64"))?;
        let block_header = BlockHeader::new(
            Bytes32::from(previous_block_hash.to_be_bytes::<32>()),
            beneficiary,
            tx_rolling_hash.into(),
            block_number,
            gas_limit,
            block_gas_used,
            timestamp,
            consensus_random,
            base_fee_per_gas,
        );
        let block_hash = Bytes32::from(block_header.hash());
        result_keeper.block_sealed(block_header);

        let l1_to_l2_tx_hash = Bytes32::from(l1_to_l2_txs_hasher.finalize());

        #[cfg(not(target_arch = "riscv32"))]
        cycle_marker::log_marker(
            format!(
                "Spent ergs for [run_prepared]: {}",
                result_keeper.get_gas_used() * evm_interpreter::ERGS_PER_GAS
            )
            .as_str(),
        );

        let _ = system
            .get_logger()
            .write_fmt(format_args!("Bootloader completed\n"));

        let mut logger = system.get_logger();
        let _ = logger.write_fmt(format_args!(
            "Bootloader execution is complete, will proceed with applying changes\n"
        ));

        let r = system.finish(
            block_hash,
            l1_to_l2_tx_hash,
            upgrade_tx_hash,
            interop_root_hash,
            result_keeper,
        );
        cycle_marker::end!("run_prepared");
        #[allow(clippy::let_and_return)]
        Ok(r)
    }

    /// Check if the transaction made the block reach any of the limits
    /// for gas, native, pubdata or logs.
    /// If one such limit is reached, return the corresponding validation
    /// error.
    fn check_for_block_limits(
        system: &mut System<S>,
        gas_used: u64,
        computational_native_used: u64,
        pubdata_used: u64,
        logs_used: u64,
    ) -> Result<(), InvalidTransaction> {
        if cfg!(feature = "resources_for_tester") {
            // EVM tester uses some really high gas limits,
            // so we don't limit the block's native resource.
            Ok(())
        } else {
            let mut logger = system.get_logger();

            if gas_used > system.get_gas_limit() {
                let _ = logger.write_fmt(format_args!(
                    "Block gas limit reached, invalidating transaction\n"
                ));
                Err(InvalidTransaction::BlockGasLimitReached)
            } else if computational_native_used > MAX_NATIVE_COMPUTATIONAL {
                let _ = logger.write_fmt(format_args!(
                    "Block native limit reached, invalidating transaction\n"
                ));
                Err(InvalidTransaction::BlockNativeLimitReached)
            } else if pubdata_used > system.get_pubdata_limit() {
                let _ = logger.write_fmt(format_args!(
                    "Block pubdata limit reached, invalidating transaction\n"
                ));
                Err(InvalidTransaction::BlockPubdataLimitReached)
            } else if logs_used > MAX_NUMBER_OF_LOGS {
                let _ = logger.write_fmt(format_args!(
                    "Block logs limit reached, invalidating transaction\n"
                ));
                Err(InvalidTransaction::BlockL2ToL1LogsLimitReached)
            } else {
                Ok(())
            }
        }
    }
}<|MERGE_RESOLUTION|>--- conflicted
+++ resolved
@@ -3,12 +3,8 @@
 use errors::{BootloaderSubsystemError, InvalidTransaction};
 use result_keeper::ResultKeeperExt;
 use ruint::aliases::*;
-<<<<<<< HEAD
 use system_hooks::addresses_constants::{BOOTLOADER_FORMAL_ADDRESS, L2_INTEROP_ROOT_STORAGE_ADDRESS};
-=======
-use system_hooks::addresses_constants::BOOTLOADER_FORMAL_ADDRESS;
 use zk_ee::common_structs::MAX_NUMBER_OF_LOGS;
->>>>>>> 07f18282
 use zk_ee::execution_environment_type::ExecutionEnvironmentType;
 use zk_ee::memory::slice_vec::SliceVec;
 use zk_ee::system::tracer::Tracer;
@@ -214,7 +210,6 @@
         let mut first_tx = true;
         let mut upgrade_tx_hash = Bytes32::zero();
         let mut block_gas_used = 0;
-<<<<<<< HEAD
         let mut interop_root_hasher = crypto::sha3::Keccak256::new();
 
         // Block of code needed for interop.
@@ -256,14 +251,13 @@
                     S::Resources::FORMAL_INFINITE,
                     &U256::ZERO,
                     true,
+                    tracer,
                 );
             });
 
         let interop_root_hash = Bytes32::from(interop_root_hasher.finalize());
-=======
         let mut block_computational_native_used = 0;
         let mut block_pubdata_used = 0;
->>>>>>> 07f18282
 
         // now we can run every transaction
         while let Some(next_tx_data_len_bytes) = {
