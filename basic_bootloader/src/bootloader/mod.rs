--- conflicted
+++ resolved
@@ -5,10 +5,7 @@
 use ruint::aliases::*;
 use system_hooks::addresses_constants::BOOTLOADER_FORMAL_ADDRESS;
 use zk_ee::execution_environment_type::ExecutionEnvironmentType;
-<<<<<<< HEAD
 use zk_ee::memory::slice_vec::SliceVec;
-=======
->>>>>>> 32462246
 use zk_ee::system::{EthereumLikeTypes, System, SystemTypes};
 
 pub mod run_single_interaction;
@@ -60,23 +57,6 @@
     buffer: Vec<u32, A>,
 }
 
-<<<<<<< HEAD
-=======
-pub struct StackFrame<S: EthereumLikeTypes, R> {
-    pub vm: SupportedEEVMState<S>,
-    pub rollback_handle: Option<R>,
-}
-
-impl<S: EthereumLikeTypes, R> StackFrame<S, R> {
-    pub fn new(vm: SupportedEEVMState<S>, rollback_handle: Option<R>) -> Self {
-        Self {
-            vm,
-            rollback_handle,
-        }
-    }
-}
-
->>>>>>> 32462246
 impl<A: Allocator> TxDataBuffer<A> {
     fn new(allocator: A) -> Self {
         let mut buffer: Vec<u32, A> =
