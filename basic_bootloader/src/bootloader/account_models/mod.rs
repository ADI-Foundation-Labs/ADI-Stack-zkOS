//!
//! This module contains account models implementations.
//!

mod abstract_account;
mod contract;
mod eoa;

use crate::bootloader::errors::TxError;
use crate::bootloader::runner::RunnerMemoryBuffers;
use crate::bootloader::transaction::ZkSyncTransaction;
pub use abstract_account::AA;
use errors::FatalError;
use ruint::aliases::B160;
use system_hooks::HooksStorage;
use zk_ee::execution_environment_type::ExecutionEnvironmentType;
use zk_ee::system::EthereumLikeTypes;
use zk_ee::system::System;
use zk_ee::system::*;

use zk_ee::utils::Bytes32;

/// The execution step output
#[derive(Debug)]
pub enum ExecutionOutput<'a> {
    /// return data
    Call(&'a [u8]),
    /// return data, deployed contract address
    Create(&'a [u8], B160),
}

/// The execution step result
#[derive(Debug)]
pub enum ExecutionResult<'a> {
    /// Transaction executed successfully
    Success { output: ExecutionOutput<'a> },
    /// Transaction reverted
    Revert { output: &'a [u8] },
}

impl<'a> ExecutionResult<'a> {
    pub fn reverted(self) -> Self {
        match self {
            Self::Success {
                output: ExecutionOutput::Call(r),
            }
            | Self::Success {
                output: ExecutionOutput::Create(r, _),
            } => Self::Revert { output: r },
            a => a,
        }
    }
}

#[derive(Debug)]
pub struct TxProcessingResult<'a> {
    pub result: ExecutionResult<'a>,
    pub tx_hash: Bytes32,
    pub is_l1_tx: bool,
    pub is_upgrade_tx: bool,
    pub gas_used: u64,
    pub gas_refunded: u64,
}

pub trait AccountModel<S: EthereumLikeTypes>
where
    S::IO: IOSubsystemExt,
{
    /// Validate transaction
    fn validate(
        system: &mut System<S>,
        system_functions: &mut HooksStorage<S, S::Allocator>,
<<<<<<< HEAD
        callstack: &mut CS,
        tx_hash: &Bytes32,
        suggested_signed_hash: &Bytes32,
        transaction: &mut ZkSyncTransaction<'static>,
=======
        memories: RunnerMemoryBuffers,
        tx_hash: Bytes32,
        suggested_signed_hash: Bytes32,
        transaction: &mut ZkSyncTransaction,
>>>>>>> b12af27f
        caller_ee_type: ExecutionEnvironmentType,
        caller_is_code: bool,
        caller_nonce: u64,
        resources: &mut S::Resources,
    ) -> Result<(), TxError>;

    /// Execute transaction
    fn execute<'a>(
        system: &mut System<S>,
        system_functions: &mut HooksStorage<S, S::Allocator>,
<<<<<<< HEAD
        callstack: &mut CS,
        tx_hash: &Bytes32,
        suggested_signed_hash: &Bytes32,
        transaction: &mut ZkSyncTransaction<'static>,
=======
        memories: RunnerMemoryBuffers<'a>,
        tx_hash: Bytes32,
        suggested_signed_hash: Bytes32,
        transaction: &mut ZkSyncTransaction,
>>>>>>> b12af27f
        current_tx_nonce: u64,
        resources: &mut S::Resources,
    ) -> Result<ExecutionResult<'a>, FatalError>;

    ///
    /// Charge any additional intrinsic gas.
    ///
    fn charge_additional_intrinsic_gas(
        resources: &mut S::Resources,
        transaction: &ZkSyncTransaction,
    ) -> Result<(), TxError>;

    ///
    /// Checks that the tx's nonce hasn't been used yet.
    ///
    fn check_nonce_is_not_used(account_data_nonce: u64, tx_nonce: u64) -> Result<(), TxError>;

    ///
    /// Check that the tx's nonce has been used.
    ///
    fn check_nonce_is_used_after_validation(
        system: &mut System<S>,
        caller_ee_type: ExecutionEnvironmentType,
        resources: &mut S::Resources,
        tx_nonce: u64,
        from: B160,
    ) -> Result<(), TxError>;

    ///
    /// Pay for the transaction's fees
    ///
    fn pay_for_transaction(
        system: &mut System<S>,
        system_functions: &mut HooksStorage<S, S::Allocator>,
<<<<<<< HEAD
        callstack: &mut CS,
        tx_hash: &Bytes32,
        suggested_signed_hash: &Bytes32,
        transaction: &mut ZkSyncTransaction<'static>,
=======
        memories: RunnerMemoryBuffers,
        tx_hash: Bytes32,
        suggested_signed_hash: Bytes32,
        transaction: &mut ZkSyncTransaction,
>>>>>>> b12af27f
        from: B160,
        caller_ee_type: ExecutionEnvironmentType,
        resources: &mut S::Resources,
    ) -> Result<(), TxError>;

    ///
    /// Prepare for paymaster
    ///
    fn pre_paymaster(
        system: &mut System<S>,
        system_functions: &mut HooksStorage<S, S::Allocator>,
<<<<<<< HEAD
        callstack: &mut CS,
        tx_hash: &Bytes32,
        suggested_signed_hash: &Bytes32,
        transaction: &mut ZkSyncTransaction<'static>,
=======
        memories: RunnerMemoryBuffers,
        tx_hash: Bytes32,
        suggested_signed_hash: Bytes32,
        transaction: &mut ZkSyncTransaction,
>>>>>>> b12af27f
        from: B160,
        paymaster: B160,
        caller_ee_type: ExecutionEnvironmentType,
        resources: &mut S::Resources,
    ) -> Result<(), TxError>;
}<|MERGE_RESOLUTION|>--- conflicted
+++ resolved
@@ -70,17 +70,10 @@
     fn validate(
         system: &mut System<S>,
         system_functions: &mut HooksStorage<S, S::Allocator>,
-<<<<<<< HEAD
-        callstack: &mut CS,
+        memories: RunnerMemoryBuffers,
         tx_hash: &Bytes32,
         suggested_signed_hash: &Bytes32,
-        transaction: &mut ZkSyncTransaction<'static>,
-=======
-        memories: RunnerMemoryBuffers,
-        tx_hash: Bytes32,
-        suggested_signed_hash: Bytes32,
         transaction: &mut ZkSyncTransaction,
->>>>>>> b12af27f
         caller_ee_type: ExecutionEnvironmentType,
         caller_is_code: bool,
         caller_nonce: u64,
@@ -91,17 +84,10 @@
     fn execute<'a>(
         system: &mut System<S>,
         system_functions: &mut HooksStorage<S, S::Allocator>,
-<<<<<<< HEAD
-        callstack: &mut CS,
+        memories: RunnerMemoryBuffers<'a>,
         tx_hash: &Bytes32,
         suggested_signed_hash: &Bytes32,
-        transaction: &mut ZkSyncTransaction<'static>,
-=======
-        memories: RunnerMemoryBuffers<'a>,
-        tx_hash: Bytes32,
-        suggested_signed_hash: Bytes32,
         transaction: &mut ZkSyncTransaction,
->>>>>>> b12af27f
         current_tx_nonce: u64,
         resources: &mut S::Resources,
     ) -> Result<ExecutionResult<'a>, FatalError>;
@@ -136,17 +122,10 @@
     fn pay_for_transaction(
         system: &mut System<S>,
         system_functions: &mut HooksStorage<S, S::Allocator>,
-<<<<<<< HEAD
-        callstack: &mut CS,
+        memories: RunnerMemoryBuffers,
         tx_hash: &Bytes32,
         suggested_signed_hash: &Bytes32,
-        transaction: &mut ZkSyncTransaction<'static>,
-=======
-        memories: RunnerMemoryBuffers,
-        tx_hash: Bytes32,
-        suggested_signed_hash: Bytes32,
         transaction: &mut ZkSyncTransaction,
->>>>>>> b12af27f
         from: B160,
         caller_ee_type: ExecutionEnvironmentType,
         resources: &mut S::Resources,
@@ -158,17 +137,10 @@
     fn pre_paymaster(
         system: &mut System<S>,
         system_functions: &mut HooksStorage<S, S::Allocator>,
-<<<<<<< HEAD
-        callstack: &mut CS,
+        memories: RunnerMemoryBuffers,
         tx_hash: &Bytes32,
         suggested_signed_hash: &Bytes32,
-        transaction: &mut ZkSyncTransaction<'static>,
-=======
-        memories: RunnerMemoryBuffers,
-        tx_hash: Bytes32,
-        suggested_signed_hash: Bytes32,
         transaction: &mut ZkSyncTransaction,
->>>>>>> b12af27f
         from: B160,
         paymaster: B160,
         caller_ee_type: ExecutionEnvironmentType,
