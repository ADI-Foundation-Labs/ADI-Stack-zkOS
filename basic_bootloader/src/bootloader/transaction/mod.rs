--- conflicted
+++ resolved
@@ -10,15 +10,10 @@
 use crypto::sha3::Keccak256;
 use crypto::MiniDigest;
 use errors::InvalidTransaction;
-<<<<<<< HEAD
-use zk_ee::system::errors::{FatalError, InternalError, SystemError};
-=======
-use ruint::aliases::U256;
 use zk_ee::{
     internal_error,
     system::errors::{FatalError, InternalError, SystemError},
 };
->>>>>>> 60131805
 
 mod abi_utils;
 pub mod access_list_parser;
@@ -1029,13 +1024,8 @@
                 .ok_or(internal_error!("mfpg*gl"))?;
             self.value
                 .read()
-<<<<<<< HEAD
                 .checked_add(&U256::from(fee_amount))
-                .ok_or(InternalError("fa+v"))
-=======
-                .checked_add(U256::from(fee_amount))
                 .ok_or(internal_error!("fa+v"))
->>>>>>> 60131805
         }
     }
 }
