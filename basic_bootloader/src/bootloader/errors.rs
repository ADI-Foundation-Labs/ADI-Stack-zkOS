--- conflicted
+++ resolved
@@ -1,14 +1,9 @@
-<<<<<<< HEAD
 use ::u256::U256;
 use ruint::aliases::B160;
-use zk_ee::system::errors::{FatalError, InternalError, SystemError, SystemFunctionError};
-=======
-use ruint::aliases::{B160, U256};
 use zk_ee::{
     internal_error,
     system::errors::{FatalError, InternalError, SystemError, SystemFunctionError},
 };
->>>>>>> 60131805
 
 // Taken from revm, contains changes
 ///
