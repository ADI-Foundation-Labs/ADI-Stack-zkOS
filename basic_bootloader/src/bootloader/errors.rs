<<<<<<< HEAD
use ::u256::U256;
use ruint::aliases::B160;
use zk_ee::system::errors::{FatalError, InternalError, SystemError, SystemFunctionError};
=======
use ruint::aliases::{B160, U256};
use zk_ee::{
    internal_error,
    system::errors::{FatalError, InternalError, SystemError, SystemFunctionError},
};
>>>>>>> 95660c72

// Taken from revm, contains changes
///
/// Transaction validation error.
///
#[derive(Debug, Clone)]
pub enum InvalidTransaction {
    /// Failed to decode.
    InvalidEncoding,
    /// Fields set incorrectly in accordance to its type.
    InvalidStructure,
    /// When using the EIP-1559 fee model introduced in the London upgrade, transactions specify two primary fee fields:
    /// - `gas_max_fee`: The maximum total fee a user is willing to pay, inclusive of both base fee and priority fee.
    /// - `gas_priority_fee`: The extra amount a user is willing to give directly to the miner, often referred to as the "tip".
    ///
    /// Provided `gas_priority_fee` exceeds the total `gas_max_fee`.
    PriorityFeeGreaterThanMaxFee,
    /// `basefee` is greater than provided `gas_max_fee`.
    BaseFeeGreaterThanMaxFee,
    /// EIP-1559: `gas_price` is less than `basefee`.
    GasPriceLessThanBasefee,
    /// `gas_limit` in the tx is bigger than `block_gas_limit`.
    CallerGasLimitMoreThanBlock,
    /// Initial gas for a Call is bigger than `gas_limit`.
    ///
    /// Initial gas for a Call contains:
    /// - initial stipend gas
    /// - gas for access list and input data
    CallGasCostMoreThanGasLimit,
    /// EIP-3607 Reject transactions from senders with deployed code
    RejectCallerWithCode,
    /// Transaction account does not have enough amount of ether to cover transferred value and gas_limit*gas_price.
    LackOfFundForMaxFee {
        fee: U256,
        balance: U256,
    },
    /// Overflow payment in transaction.
    OverflowPaymentInTransaction,
    /// Nonce overflows in transaction.
    NonceOverflowInTransaction,
    NonceTooHigh {
        tx: u64,
        state: u64,
    },
    NonceTooLow {
        tx: u64,
        state: u64,
    },
    MalleableSignature,
    IncorrectFrom {
        tx: B160,
        recovered: B160,
    },
    /// EIP-3860: Limit and meter initcode
    CreateInitCodeSizeLimit,
    /// Transaction chain id does not match the config chain id.
    InvalidChainId,
    /// Access list is not supported for blocks before the Berlin hardfork.
    AccessListNotSupported,
    /// Unacceptable gas per pubdata price.
    GasPerPubdataTooHigh,
    /// Block gas limit is too high.
    BlockGasLimitTooHigh,
    /// Protocol upgrade tx should be first in the block.
    UpgradeTxNotFirst,

    /// Call during AA validation reverted
    Revert {
        method: AAMethod,
        output: Option<&'static [u8]>,
    },
    /// Bootloader received insufficient fees
    ReceivedInsufficientFees {
        received: U256,
        required: U256,
    },
    /// Invalid magic returned by validation
    InvalidMagic,
    /// Validation returndata is of invalid length
    InvalidReturndataLength,
    /// Ran out of gas during validation
    OutOfGasDuringValidation,
    /// Ran out of native resources during validation
    OutOfNativeResourcesDuringValidation,
    /// Transaction nonce already used
    NonceUsedAlready,
    /// Nonce not increased after validation
    NonceNotIncreased,
    /// Return data from paymaster is too short
    PaymasterReturnDataTooShort,
    /// Invalid magic in paymaster validation
    PaymasterInvalidMagic,
    /// Paymaster returned invalid context
    PaymasterContextInvalid,
    /// Paymaster context offset is greater than returndata length
    PaymasterContextOffsetTooLong,

    /// Protocol upgrade txs should always be successful.
    // TODO: it's not really a validation error
    UpgradeTxFailed,
}

///
/// Methods called during AA validation
///
#[derive(Debug, Clone)]
pub enum AAMethod {
    /// The account's validation method itself
    AccountValidate,
    /// The account's pay for transaction method
    AccountPayForTransaction,
    /// The account's pre paymaster method
    AccountPrePaymaster,
    /// Paymaster payment
    PaymasterValidateAndPay,
}

///
/// The transaction processing error.
///
#[derive(Debug)]
pub enum TxError {
    /// Failed to validate the transaction,
    /// shouldn't terminate the block execution
    Validation(InvalidTransaction),
    /// Internal error.
    Internal(InternalError),
}

impl From<InvalidTransaction> for TxError {
    fn from(value: InvalidTransaction) -> Self {
        TxError::Validation(value)
    }
}

impl From<InternalError> for TxError {
    fn from(e: InternalError) -> Self {
        TxError::Internal(e)
    }
}

impl TxError {
    /// Do not implement From to avoid accidentally wrapping
    /// an out of native during Tx execution as a validation error.
    pub fn oon_as_validation(e: FatalError) -> Self {
        match e {
            FatalError::Internal(e) => Self::Internal(e),
            FatalError::OutOfNativeResources(_) => {
                Self::Validation(InvalidTransaction::OutOfNativeResourcesDuringValidation)
            }
        }
    }
}

impl From<SystemError> for TxError {
    fn from(e: SystemError) -> Self {
        match e {
            SystemError::OutOfErgs(_) => {
                TxError::Validation(InvalidTransaction::OutOfGasDuringValidation)
            }
            SystemError::OutOfNativeResources(_) => {
                Self::Validation(InvalidTransaction::OutOfNativeResourcesDuringValidation)
            }
            SystemError::Internal(e) => TxError::Internal(e),
        }
    }
}

impl From<SystemFunctionError> for TxError {
    fn from(e: SystemFunctionError) -> Self {
        match e {
            SystemFunctionError::InvalidInput => {
                TxError::Internal(internal_error!("Invalid system function input"))
            }
            SystemFunctionError::System(e) => e.into(),
        }
    }
}

#[macro_export]
macro_rules! revert_on_recoverable {
    ($e:expr) => {
        match $e {
            Ok(x) => Ok(x),
            Err(SystemError::Internal(err)) => Err(err),
            Err(SystemError::OutOfResources) => {
                return Ok(ExecutionResult::Revert {
                    output: MemoryRegion::empty_shared(),
                })
            }
        }
    };
}

#[macro_export]
macro_rules! require {
    ($b:expr, $err:expr, $system:expr) => {
        if $b {
            Ok(())
        } else {
            $system
                .get_logger()
                .write_fmt(format_args!("Check failed: {:?}\n", $err))
                .expect("Failed to write log");
            Err($err)
        }
    };
}

#[macro_export]
macro_rules! unless {
    ($b:expr, $err:expr, $system:expr) => {
        if !$b {
            Ok(())
        } else {
            $system
                .get_logger()
                .write_fmt(format_args!("Check failed: {:?}\n", $err))
                .expect("Failed to write log");
            Err($err)
        }
    };
}

#[macro_export]
macro_rules! require_internal {
    ($b:expr, $s:expr, $system:expr) => {
        if $b {
            Ok(())
        } else {
            $system
                .get_logger()
                .write_fmt(format_args!("Check failed: {}\n", $s))
                .expect("Failed to write log");
            Err(zk_ee::internal_error!($s))
        }
    };
}<|MERGE_RESOLUTION|>--- conflicted
+++ resolved
@@ -1,14 +1,6 @@
-<<<<<<< HEAD
 use ::u256::U256;
 use ruint::aliases::B160;
 use zk_ee::system::errors::{FatalError, InternalError, SystemError, SystemFunctionError};
-=======
-use ruint::aliases::{B160, U256};
-use zk_ee::{
-    internal_error,
-    system::errors::{FatalError, InternalError, SystemError, SystemFunctionError},
-};
->>>>>>> 95660c72
 
 // Taken from revm, contains changes
 ///
