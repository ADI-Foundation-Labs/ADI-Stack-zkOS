--- conflicted
+++ resolved
@@ -71,13 +71,8 @@
 // Value taken from system-contracts, to adjust.
 pub const L1_TX_INTRINSIC_PUBDATA: u64 = 88;
 
-<<<<<<< HEAD
 /// Does include signature verification.
-pub const L2_TX_INTRINSIC_GAS: usize = 21_000;
-=======
-/// Does not include signature verification.
-pub const L2_TX_INTRINSIC_GAS: u64 = 18_000;
->>>>>>> 20c93edb
+pub const L2_TX_INTRINSIC_GAS: u64 = 21_000;
 
 /// Extra cost for deployment transactions.
 pub const DEPLOYMENT_TX_EXTRA_INTRINSIC_GAS: u64 = 32_000;
