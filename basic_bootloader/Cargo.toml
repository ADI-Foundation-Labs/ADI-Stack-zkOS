--- conflicted
+++ resolved
@@ -19,11 +19,6 @@
 crypto = { path = "../crypto", default-features = false }
 hex = {version = "*", optional = true}
 arrayvec = { version = "0.7.4", default-features = false }
-<<<<<<< HEAD
-either = { version = "*", default-features = false }
-u256 = { path = "../supporting_crates/u256" }
-=======
->>>>>>> 60131805
 
 [features]
 testing = ["zk_ee/testing", "evm_interpreter/testing", "hex"]
