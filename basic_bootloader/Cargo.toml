[package]
name = "basic_bootloader"
version.workspace = true
edition.workspace = true
authors.workspace = true
homepage.workspace = true
repository.workspace = true
license.workspace = true
keywords.workspace = true
categories.workspace = true

[dependencies]
zk_ee = { path = "../zk_ee", default-features = false }
cycle_marker = { path = "../cycle_marker" }
evm_interpreter = { path = "../evm_interpreter", default-features = false }
system_hooks = { path = "../system_hooks", default-features = false }
basic_system = { path = "../basic_system", default-features = false }
ruint = { version = "1.12.3", default-features = false, features = ["alloc"] }
crypto = { path = "../crypto", default-features = false }
hex = {version = "*", optional = true}
arrayvec = { version = "0.7.4", default-features = false }
strum_macros = "0.27.1"
paste = "1.0.15"

[features]
testing = ["zk_ee/testing", "evm_interpreter/testing", "hex"]
default = ["testing"]
code_in_kernel_space = []
transfers_to_kernel_space = []
charge_priority_fee = []
evm-compatibility = ["code_in_kernel_space", "transfers_to_kernel_space", "system_hooks/mock-unsupported-precompiles", "charge_priority_fee"]
cycle_marker = ["system_hooks/cycle_marker", "cycle_marker/log_to_file"]
resources_for_tester = []
unlimited_native = []
disable_system_contracts = []
error_origins = ["zk_ee/error_origins"]
<<<<<<< HEAD
evm_refunds = ["zk_ee/evm_refunds"]
pectra = []
interop = []
=======
evm_refunds = ["zk_ee/evm_refunds", "evm_interpreter/evm_refunds"]
pectra = []
>>>>>>> 151e4e4f
<|MERGE_RESOLUTION|>--- conflicted
+++ resolved
@@ -34,11 +34,6 @@
 unlimited_native = []
 disable_system_contracts = []
 error_origins = ["zk_ee/error_origins"]
-<<<<<<< HEAD
-evm_refunds = ["zk_ee/evm_refunds"]
-pectra = []
-interop = []
-=======
 evm_refunds = ["zk_ee/evm_refunds", "evm_interpreter/evm_refunds"]
 pectra = []
->>>>>>> 151e4e4f
+interop = []