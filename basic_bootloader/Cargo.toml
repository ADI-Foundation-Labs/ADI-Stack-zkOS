[package]
name = "basic_bootloader"
version.workspace = true
edition.workspace = true
authors.workspace = true
homepage.workspace = true
repository.workspace = true
license.workspace = true
keywords.workspace = true
categories.workspace = true

[dependencies]
zk_ee = { path = "../zk_ee", default-features = false }
cycle_marker = { path = "../cycle_marker" }
evm_interpreter = { path = "../evm_interpreter", default-features = false }
system_hooks = { path = "../system_hooks", default-features = false }
<<<<<<< HEAD
ruint = { version = "1.14", default-features = false, features = ["alloc"] }
=======
basic_system = { path = "../basic_system", default-features = false }
ruint = { version = "1.12.3", default-features = false, features = ["alloc"] }
>>>>>>> b12af27f
crypto = { path = "../crypto", default-features = false }
seq-macro = "*"
hex = {version = "*", optional = true}
arrayvec = { version = "0.7.4", default-features = false }
either = { version = "*", default-features = false }
u256 = { path = "../supporting_crates/u256" }

[features]
testing = ["zk_ee/testing", "evm_interpreter/testing", "hex"]
default = ["testing"]
code_in_kernel_space = []
transfers_to_kernel_space = []
charge_priority_fee = []
evm-compatibility = ["code_in_kernel_space", "transfers_to_kernel_space", "system_hooks/mock-unsupported-precompiles", "charge_priority_fee"]
cycle_marker = ["system_hooks/cycle_marker"]
resources_for_tester = []
unlimited_native = []<|MERGE_RESOLUTION|>--- conflicted
+++ resolved
@@ -14,12 +14,8 @@
 cycle_marker = { path = "../cycle_marker" }
 evm_interpreter = { path = "../evm_interpreter", default-features = false }
 system_hooks = { path = "../system_hooks", default-features = false }
-<<<<<<< HEAD
+basic_system = { path = "../basic_system", default-features = false }
 ruint = { version = "1.14", default-features = false, features = ["alloc"] }
-=======
-basic_system = { path = "../basic_system", default-features = false }
-ruint = { version = "1.12.3", default-features = false, features = ["alloc"] }
->>>>>>> b12af27f
 crypto = { path = "../crypto", default-features = false }
 seq-macro = "*"
 hex = {version = "*", optional = true}
