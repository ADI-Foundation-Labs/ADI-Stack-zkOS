// We want to avoid copies as much as we can, as it's sensitive for RISC-V 32 bit arch,
// and make a special stack implementation.
<<<<<<< HEAD

use crate::ExitCode;
use crate::STACK_SIZE;
use alloc::boxed::Box;
use core::{alloc::Allocator, mem::MaybeUninit};
use u256::U256;
use zk_ee::system::logger::Logger;

=======

use crate::ExitCode;
use crate::STACK_SIZE;
use alloc::boxed::Box;
use core::{alloc::Allocator, mem::MaybeUninit};
use ruint::aliases::U256;
use zk_ee::system::logger::Logger;

>>>>>>> 0563213f
pub struct EvmStack<A: Allocator> {
    buffer: Box<[MaybeUninit<U256>; STACK_SIZE], A>,
    // our length both indicates how many elements are there, and
    // at least how many of them are initialized
    len: usize,
}

impl<A: Allocator> EvmStack<A> {
    pub(crate) fn new_in(allocator: A) -> Self {
        Self {
            buffer: Box::new_in([const { MaybeUninit::uninit() }; STACK_SIZE], allocator),
            len: 0,
        }
    }

    #[allow(dead_code)]
    pub(crate) fn print_stack_top(&self, logger: &mut impl Logger) {
        unsafe {
            if let Some(el) =
                core::slice::from_raw_parts(self.buffer.as_ptr().cast::<U256>(), self.len).last()
            {
                let _ = logger.write_fmt(format_args!("Stack top = 0x{:x}\n", el));
            } else {
                let _ = logger.write_str("Stack top = empty\n");
            }
        }
    }

    #[allow(dead_code)]
    pub(crate) fn print_stack_content(&self, logger: &mut impl Logger) {
        unsafe {
            let _ = logger.write_fmt(format_args!("DEPTH MAX\n"));
            for el in core::slice::from_raw_parts(self.buffer.as_ptr().cast::<U256>(), self.len)
                .iter()
                .rev()
            {
                let _ = logger.write_fmt(format_args!("{:x}\n", el));
            }
            let _ = logger.write_fmt(format_args!("DEPTH 0\n"));
        }
    }

<<<<<<< HEAD
    pub(crate) fn iter(&'_ self) -> impl Iterator<Item = &'_ U256> {
        unsafe {
            self.buffer[..self.len]
                .iter()
                .map(|el| el.assume_init_ref())
        }
    }

=======
>>>>>>> 0563213f
    // this is kind-of overoptimization, but all push/pop ops are unrolled
    // for ABI optimizations

    #[inline(always)]
<<<<<<< HEAD
    pub(crate) fn stack_swap(&mut self, n: usize) -> Result<(), ExitCode> {
=======
    pub(crate) fn swap(&mut self, n: usize) -> Result<(), ExitCode> {
>>>>>>> 0563213f
        let src_offset = if self.len == 0 {
            return Err(ExitCode::StackUnderflow);
        } else {
            self.len - 1
        };
        let dst_offset = if n > src_offset {
            return Err(ExitCode::StackUnderflow);
        } else {
            src_offset - n
        };
        unsafe {
<<<<<<< HEAD
            // TODO: make it a method on U256

            // memory swap would NOT twigger precompile, so we manually unroll
            let src = self
                .buffer
                .as_mut_ptr()
                .add(src_offset)
                .as_mut_unchecked()
                .assume_init_mut();
            let dst = self
                .buffer
                .as_mut_ptr()
                .add(dst_offset)
                .as_mut_unchecked()
                .assume_init_mut();
            let t = src.clone();
            Clone::clone_from(src, &*dst);
            Clone::clone_from(dst, &t);

            // core::mem::swap(
            //     self.buffer
            //         .as_mut_ptr()
            //         .add(src_offset)
            //         .as_mut_unchecked()
            //         .assume_init_mut(),
            //     self.buffer
            //         .as_mut_ptr()
            //         .add(dst_offset)
            //         .as_mut_unchecked()
            //         .assume_init_mut(),
            // );
=======
            core::mem::swap(
                self.buffer
                    .as_mut_ptr()
                    .add(src_offset)
                    .as_mut_unchecked()
                    .assume_init_mut(),
                self.buffer
                    .as_mut_ptr()
                    .add(dst_offset)
                    .as_mut_unchecked()
                    .assume_init_mut(),
            );
>>>>>>> 0563213f
        }

        Ok(())
    }

    #[inline(always)]
<<<<<<< HEAD
    pub(crate) fn stack_dup(&mut self, n: usize) -> Result<(), ExitCode> {
=======
    pub(crate) fn dup(&mut self, n: usize) -> Result<(), ExitCode> {
>>>>>>> 0563213f
        if self.len == STACK_SIZE {
            return Err(ExitCode::StackOverflow);
        }
        let offset = if n > self.len {
            return Err(ExitCode::StackUnderflow);
        } else {
            self.len - n
        };
        unsafe {
<<<<<<< HEAD
            // TODO: make it a method on U256

=======
>>>>>>> 0563213f
            let src_ref = self
                .buffer
                .as_ptr()
                .add(offset)
                .as_ref_unchecked()
                .assume_init_ref();
            let dst_ref_mut = self.buffer.as_mut_ptr().add(self.len).as_mut_unchecked();
<<<<<<< HEAD
            U256::write_into_ptr(dst_ref_mut.as_mut_ptr(), src_ref);
=======
            dst_ref_mut.as_mut_ptr().write(*src_ref);
>>>>>>> 0563213f
        }
        self.len += 1;

        Ok(())
    }

    #[inline(always)]
<<<<<<< HEAD
    pub(crate) fn stack_reduce_one(&mut self) -> Result<(), ExitCode> {
=======
    pub(crate) fn pop_and_ignore(&mut self) -> Result<(), ExitCode> {
>>>>>>> 0563213f
        if self.len == 0 {
            Err(ExitCode::StackUnderflow)
        } else {
            self.len -= 1;

            Ok(())
        }
    }

    #[inline(always)]
    pub fn pop_1(&'_ mut self) -> Result<&'_ U256, ExitCode> {
        unsafe {
            if self.len < 1 {
                return Err(ExitCode::StackUnderflow);
            }
            let offset = self.len - 1;
            let p0 = self.buffer.get_unchecked(offset).assume_init_ref();
            self.len = offset;

            Ok(p0)
        }
    }

    #[inline(always)]
    pub fn pop_2(&'_ mut self) -> Result<(&'_ U256, &'_ U256), ExitCode> {
        unsafe {
            if self.len < 2 {
                return Err(ExitCode::StackUnderflow);
            }
            let mut offset = self.len - 1;
            let p0 = self.buffer.get_unchecked(offset).assume_init_ref();
            offset -= 1;
            let p1 = self.buffer.get_unchecked(offset).assume_init_ref();
            self.len = offset;

            Ok((p0, p1))
        }
    }

    #[inline(always)]
    pub fn pop_3(&'_ mut self) -> Result<(&'_ U256, &'_ U256, &'_ U256), ExitCode> {
        unsafe {
            if self.len < 3 {
                return Err(ExitCode::StackUnderflow);
            }
            let mut offset = self.len - 1;
            let p0 = self.buffer.get_unchecked(offset).assume_init_ref();
            offset -= 1;
            let p1 = self.buffer.get_unchecked(offset).assume_init_ref();
            offset -= 1;
            let p2 = self.buffer.get_unchecked(offset).assume_init_ref();

            self.len = offset;

            Ok((p0, p1, p2))
        }
    }

    #[inline(always)]
    pub fn pop_4(&'_ mut self) -> Result<(&'_ U256, &'_ U256, &'_ U256, &'_ U256), ExitCode> {
        unsafe {
            if self.len < 4 {
                return Err(ExitCode::StackUnderflow);
            }
            let mut offset = self.len - 1;
            let p0 = self.buffer.get_unchecked(offset).assume_init_ref();
            offset -= 1;
            let p1 = self.buffer.get_unchecked(offset).assume_init_ref();
            offset -= 1;
            let p2 = self.buffer.get_unchecked(offset).assume_init_ref();
            offset -= 1;
            let p3 = self.buffer.get_unchecked(offset).assume_init_ref();

            self.len = offset;

            Ok((p0, p1, p2, p3))
<<<<<<< HEAD
        }
    }

    #[inline(always)]
    pub fn peek_mut(&'_ mut self) -> Result<&'_ mut U256, ExitCode> {
        unsafe {
            if self.len < 1 {
                return Err(ExitCode::StackUnderflow);
            }
            let offset = self.len - 1;
            let peeked = self.buffer.get_unchecked_mut(offset).assume_init_mut();

            Ok(peeked)
=======
>>>>>>> 0563213f
        }
    }

    #[inline(always)]
<<<<<<< HEAD
    pub fn pop_1_and_peek_mut(&'_ mut self) -> Result<(&'_ U256, &'_ mut U256), ExitCode> {
        unsafe {
            if self.len < 2 {
                return Err(ExitCode::StackUnderflow);
            }
            let mut offset = self.len - 1;
            let p0 = self
                .buffer
                .as_ptr()
                .add(offset)
                .as_ref_unchecked()
                .assume_init_ref();
            self.len = offset;

            offset -= 1;
            let peeked = self
                .buffer
                .as_mut_ptr()
                .add(offset)
                .as_mut_unchecked()
                .assume_init_mut();

            Ok(((p0), peeked))
=======
    pub fn top_mut(&'_ mut self) -> Result<&'_ mut U256, ExitCode> {
        unsafe {
            if self.len < 1 {
                return Err(ExitCode::StackUnderflow);
            }
            let offset = self.len - 1;
            let peeked = self.buffer.get_unchecked_mut(offset).assume_init_mut();

            Ok(peeked)
>>>>>>> 0563213f
        }
    }

    #[inline(always)]
<<<<<<< HEAD
    pub fn pop_2_and_peek_mut(
        &'_ mut self,
    ) -> Result<((&'_ U256, &'_ U256), &'_ mut U256), ExitCode> {
        unsafe {
            if self.len < 3 {
=======
    pub fn pop_1_and_peek_mut(&'_ mut self) -> Result<(&'_ U256, &'_ mut U256), ExitCode> {
        unsafe {
            if self.len < 2 {
>>>>>>> 0563213f
                return Err(ExitCode::StackUnderflow);
            }
            let mut offset = self.len - 1;
            let p0 = self
                .buffer
                .as_ptr()
                .add(offset)
                .as_ref_unchecked()
                .assume_init_ref();
<<<<<<< HEAD
            offset -= 1;
            let p1 = self
                .buffer
                .as_ptr()
                .add(offset)
                .as_ref_unchecked()
                .assume_init_ref();
=======
>>>>>>> 0563213f
            self.len = offset;

            offset -= 1;
            let peeked = self
                .buffer
                .as_mut_ptr()
                .add(offset)
                .as_mut_unchecked()
                .assume_init_mut();

<<<<<<< HEAD
            Ok(((p0, p1), peeked))
=======
            Ok(((p0), peeked))
>>>>>>> 0563213f
        }
    }

    #[inline(always)]
<<<<<<< HEAD
    pub fn pop_1_mut_and_peek(&'_ mut self) -> Result<(&'_ mut U256, &'_ mut U256), ExitCode> {
        unsafe {
            if self.len < 2 {
=======
    pub fn pop_2_and_peek_mut(
        &'_ mut self,
    ) -> Result<((&'_ U256, &'_ U256), &'_ mut U256), ExitCode> {
        unsafe {
            if self.len < 3 {
>>>>>>> 0563213f
                return Err(ExitCode::StackUnderflow);
            }
            let mut offset = self.len - 1;
            let p0 = self
                .buffer
<<<<<<< HEAD
                .as_mut_ptr()
                .add(offset)
                .as_mut_unchecked()
                .assume_init_mut();
=======
                .as_ptr()
                .add(offset)
                .as_ref_unchecked()
                .assume_init_ref();
            offset -= 1;
            let p1 = self
                .buffer
                .as_ptr()
                .add(offset)
                .as_ref_unchecked()
                .assume_init_ref();
>>>>>>> 0563213f
            self.len = offset;

            offset -= 1;
            let peeked = self
                .buffer
                .as_mut_ptr()
                .add(offset)
                .as_mut_unchecked()
                .assume_init_mut();

<<<<<<< HEAD
            Ok((p0, peeked))
=======
            Ok(((p0, p1), peeked))
>>>>>>> 0563213f
        }
    }

    #[inline(always)]
<<<<<<< HEAD
    pub fn pop_2_mut_and_peek(
        &'_ mut self,
    ) -> Result<((&'_ mut U256, &'_ mut U256), &'_ mut U256), ExitCode> {
        unsafe {
            if self.len < 3 {
=======
    pub fn pop_1_mut_and_peek(&'_ mut self) -> Result<(&'_ mut U256, &'_ mut U256), ExitCode> {
        unsafe {
            if self.len < 2 {
>>>>>>> 0563213f
                return Err(ExitCode::StackUnderflow);
            }
            let mut offset = self.len - 1;
            let p0 = self
                .buffer
                .as_mut_ptr()
                .add(offset)
                .as_mut_unchecked()
                .assume_init_mut();
<<<<<<< HEAD

            offset -= 1;
            let p1 = self
                .buffer
                .as_mut_ptr()
                .add(offset)
                .as_mut_unchecked()
                .assume_init_mut();
=======
>>>>>>> 0563213f
            self.len = offset;

            offset -= 1;
            let peeked = self
                .buffer
                .as_mut_ptr()
                .add(offset)
                .as_mut_unchecked()
                .assume_init_mut();

<<<<<<< HEAD
            Ok(((p0, p1), peeked))
        }
    }

    #[inline(always)]
    pub fn push_unchecked(&mut self, value: &U256) {
        unsafe {
            let dst_ref_mut = self.buffer.as_mut_ptr().add(self.len).as_mut_unchecked();
            U256::write_into_ptr(dst_ref_mut.as_mut_ptr(), value);
        }
        self.len += 1;
=======
            Ok((p0, peeked))
        }
>>>>>>> 0563213f
    }

    #[inline(always)]
    pub fn push_zero(&mut self) -> Result<(), ExitCode> {
        if self.len == STACK_SIZE {
            return Err(ExitCode::StackOverflow);
        }
        unsafe {
            let dst_ref_mut = self.buffer.as_mut_ptr().add(self.len).as_mut_unchecked();
<<<<<<< HEAD
            U256::write_zero_into_ptr(dst_ref_mut.as_mut_ptr());
=======
            dst_ref_mut.as_mut_ptr().write(U256::ZERO);
>>>>>>> 0563213f
            self.len += 1;
        }

        Ok(())
    }

    #[inline(always)]
    pub fn push_one(&mut self) -> Result<(), ExitCode> {
        if self.len == STACK_SIZE {
            return Err(ExitCode::StackOverflow);
        }
        unsafe {
            let dst_ref_mut = self.buffer.as_mut_ptr().add(self.len).as_mut_unchecked();
<<<<<<< HEAD
            U256::write_one_into_ptr(dst_ref_mut.as_mut_ptr());
=======
            dst_ref_mut.as_mut_ptr().write(U256::ONE);
>>>>>>> 0563213f
            self.len += 1;
        }

        Ok(())
    }

    #[inline(always)]
<<<<<<< HEAD
    pub fn push_1(&mut self, value: &U256) -> Result<(), ExitCode> {
=======
    pub fn push(&mut self, value: &U256) -> Result<(), ExitCode> {
>>>>>>> 0563213f
        if self.len == STACK_SIZE {
            return Err(ExitCode::StackOverflow);
        }
        unsafe {
            let dst_ref_mut = self.buffer.as_mut_ptr().add(self.len).as_mut_unchecked();
<<<<<<< HEAD
            U256::write_into_ptr(dst_ref_mut.as_mut_ptr(), value);
=======
            dst_ref_mut.as_mut_ptr().write(*value);
>>>>>>> 0563213f
            self.len += 1;
        }

        Ok(())
    }
<<<<<<< HEAD

    #[inline(always)]
    pub fn push_2(&mut self, val0: &U256, val1: &U256) -> Result<(), ExitCode> {
        if self.len == STACK_SIZE {
            return Err(ExitCode::StackOverflow);
        }
        unsafe {
            let dst_ref_mut = self.buffer.as_mut_ptr().add(self.len).as_mut_unchecked();
            U256::write_into_ptr(dst_ref_mut.as_mut_ptr(), val0);
            self.len += 1;

            let dst_ref_mut = self.buffer.as_mut_ptr().add(self.len).as_mut_unchecked();
            U256::write_into_ptr(dst_ref_mut.as_mut_ptr(), val1);
            self.len += 1;
        }

        Ok(())
=======
}

#[cfg(test)]
mod tests {
    use crate::{ExitCode, STACK_SIZE};
    use ruint::aliases::U256;

    use super::EvmStack;
    use std::alloc::Global;

    #[test]
    fn push_then_pop_works() {
        let mut stack = EvmStack::new_in(Global);

        stack.push(&U256::ONE).expect("Should push");
        let res = stack.pop_1().expect("Should pop");

        assert_eq!(*res, U256::ONE);
    }

    #[test]
    fn push_can_not_overflow() {
        let mut stack = EvmStack::new_in(Global);

        for _ in 0..STACK_SIZE {
            stack.push(&U256::ONE).expect("Should push");
        }

        assert_eq!(stack.push(&U256::ONE), Err(ExitCode::StackOverflow));
    }

    #[test]
    fn push0_can_not_overflow() {
        let mut stack = EvmStack::new_in(Global);

        for _ in 0..STACK_SIZE {
            stack.push_zero().expect("Should push");
        }

        assert_eq!(stack.push_zero(), Err(ExitCode::StackOverflow));
    }

    #[test]
    fn push_one_can_not_overflow() {
        let mut stack = EvmStack::new_in(Global);

        for _ in 0..STACK_SIZE {
            stack.push_one().expect("Should push");
        }

        assert_eq!(stack.push_one(), Err(ExitCode::StackOverflow));
    }

    #[test]
    fn pop_can_not_underflow() {
        let mut stack = EvmStack::new_in(Global);

        assert_eq!(stack.pop_1(), Err(ExitCode::StackUnderflow));
        assert_eq!(stack.pop_2(), Err(ExitCode::StackUnderflow));
        assert_eq!(stack.pop_3(), Err(ExitCode::StackUnderflow));
        assert_eq!(stack.pop_4(), Err(ExitCode::StackUnderflow));

        stack.push_one().expect("Should push");

        assert_eq!(stack.pop_2(), Err(ExitCode::StackUnderflow));
        assert_eq!(stack.pop_3(), Err(ExitCode::StackUnderflow));
        assert_eq!(stack.pop_4(), Err(ExitCode::StackUnderflow));

        stack.push_one().expect("Should push");

        assert_eq!(stack.pop_3(), Err(ExitCode::StackUnderflow));
        assert_eq!(stack.pop_4(), Err(ExitCode::StackUnderflow));

        stack.push_one().expect("Should push");

        assert_eq!(stack.pop_4(), Err(ExitCode::StackUnderflow));
    }

    #[test]
    fn pop_and_peek_can_not_underflow() {
        let mut stack = EvmStack::new_in(Global);

        stack.push_one().expect("Should push");

        assert_eq!(stack.pop_1_and_peek_mut(), Err(ExitCode::StackUnderflow));
        assert_eq!(stack.pop_1_mut_and_peek(), Err(ExitCode::StackUnderflow));
        assert_eq!(stack.pop_2_and_peek_mut(), Err(ExitCode::StackUnderflow));

        stack.push_one().expect("Should push");

        assert_eq!(stack.pop_2_and_peek_mut(), Err(ExitCode::StackUnderflow));
    }

    #[test]
    fn top_mut_can_not_underflow() {
        let mut stack = EvmStack::new_in(Global);

        assert_eq!(stack.top_mut(), Err(ExitCode::StackUnderflow));
    }

    #[test]
    fn swap() {
        let mut stack = EvmStack::new_in(Global);

        assert_eq!(stack.swap(1), Err(ExitCode::StackUnderflow));

        stack.push_one().expect("Should push");

        assert_eq!(stack.swap(1), Err(ExitCode::StackUnderflow));

        stack.push_zero().expect("Should push");
        stack.swap(1).expect("Should swap");

        let (p0, p1) = stack.pop_2().expect("Should pop");

        assert_eq!(*p0, U256::ONE);
        assert_eq!(*p1, U256::ZERO);
    }

    #[test]
    fn dup() {
        let mut stack = EvmStack::new_in(Global);

        assert_eq!(stack.dup(1), Err(ExitCode::StackUnderflow));

        stack.push_one().expect("Should push");
        stack.dup(1).expect("Should dup");

        let (p0, p1) = stack.pop_2().expect("Should pop");

        assert_eq!(*p0, U256::ONE);
        assert_eq!(*p1, U256::ONE);

        stack.push_one().expect("Should push");

        for _ in 0..STACK_SIZE - 1 {
            stack.dup(1).expect("Should dup");
        }

        assert_eq!(stack.dup(1), Err(ExitCode::StackOverflow));
>>>>>>> 0563213f
    }
}<|MERGE_RESOLUTION|>--- conflicted
+++ resolved
@@ -1,6 +1,5 @@
 // We want to avoid copies as much as we can, as it's sensitive for RISC-V 32 bit arch,
 // and make a special stack implementation.
-<<<<<<< HEAD
 
 use crate::ExitCode;
 use crate::STACK_SIZE;
@@ -9,16 +8,6 @@
 use u256::U256;
 use zk_ee::system::logger::Logger;
 
-=======
-
-use crate::ExitCode;
-use crate::STACK_SIZE;
-use alloc::boxed::Box;
-use core::{alloc::Allocator, mem::MaybeUninit};
-use ruint::aliases::U256;
-use zk_ee::system::logger::Logger;
-
->>>>>>> 0563213f
 pub struct EvmStack<A: Allocator> {
     buffer: Box<[MaybeUninit<U256>; STACK_SIZE], A>,
     // our length both indicates how many elements are there, and
@@ -61,26 +50,11 @@
         }
     }
 
-<<<<<<< HEAD
-    pub(crate) fn iter(&'_ self) -> impl Iterator<Item = &'_ U256> {
-        unsafe {
-            self.buffer[..self.len]
-                .iter()
-                .map(|el| el.assume_init_ref())
-        }
-    }
-
-=======
->>>>>>> 0563213f
     // this is kind-of overoptimization, but all push/pop ops are unrolled
     // for ABI optimizations
 
     #[inline(always)]
-<<<<<<< HEAD
-    pub(crate) fn stack_swap(&mut self, n: usize) -> Result<(), ExitCode> {
-=======
     pub(crate) fn swap(&mut self, n: usize) -> Result<(), ExitCode> {
->>>>>>> 0563213f
         let src_offset = if self.len == 0 {
             return Err(ExitCode::StackUnderflow);
         } else {
@@ -92,7 +66,6 @@
             src_offset - n
         };
         unsafe {
-<<<<<<< HEAD
             // TODO: make it a method on U256
 
             // memory swap would NOT twigger precompile, so we manually unroll
@@ -124,31 +97,13 @@
             //         .as_mut_unchecked()
             //         .assume_init_mut(),
             // );
-=======
-            core::mem::swap(
-                self.buffer
-                    .as_mut_ptr()
-                    .add(src_offset)
-                    .as_mut_unchecked()
-                    .assume_init_mut(),
-                self.buffer
-                    .as_mut_ptr()
-                    .add(dst_offset)
-                    .as_mut_unchecked()
-                    .assume_init_mut(),
-            );
->>>>>>> 0563213f
         }
 
         Ok(())
     }
 
     #[inline(always)]
-<<<<<<< HEAD
-    pub(crate) fn stack_dup(&mut self, n: usize) -> Result<(), ExitCode> {
-=======
     pub(crate) fn dup(&mut self, n: usize) -> Result<(), ExitCode> {
->>>>>>> 0563213f
         if self.len == STACK_SIZE {
             return Err(ExitCode::StackOverflow);
         }
@@ -158,11 +113,8 @@
             self.len - n
         };
         unsafe {
-<<<<<<< HEAD
             // TODO: make it a method on U256
 
-=======
->>>>>>> 0563213f
             let src_ref = self
                 .buffer
                 .as_ptr()
@@ -170,11 +122,7 @@
                 .as_ref_unchecked()
                 .assume_init_ref();
             let dst_ref_mut = self.buffer.as_mut_ptr().add(self.len).as_mut_unchecked();
-<<<<<<< HEAD
             U256::write_into_ptr(dst_ref_mut.as_mut_ptr(), src_ref);
-=======
-            dst_ref_mut.as_mut_ptr().write(*src_ref);
->>>>>>> 0563213f
         }
         self.len += 1;
 
@@ -182,11 +130,7 @@
     }
 
     #[inline(always)]
-<<<<<<< HEAD
-    pub(crate) fn stack_reduce_one(&mut self) -> Result<(), ExitCode> {
-=======
     pub(crate) fn pop_and_ignore(&mut self) -> Result<(), ExitCode> {
->>>>>>> 0563213f
         if self.len == 0 {
             Err(ExitCode::StackUnderflow)
         } else {
@@ -263,12 +207,11 @@
             self.len = offset;
 
             Ok((p0, p1, p2, p3))
-<<<<<<< HEAD
-        }
-    }
-
-    #[inline(always)]
-    pub fn peek_mut(&'_ mut self) -> Result<&'_ mut U256, ExitCode> {
+        }
+    }
+
+    #[inline(always)]
+    pub fn top_mut(&'_ mut self) -> Result<&'_ mut U256, ExitCode> {
         unsafe {
             if self.len < 1 {
                 return Err(ExitCode::StackUnderflow);
@@ -277,13 +220,10 @@
             let peeked = self.buffer.get_unchecked_mut(offset).assume_init_mut();
 
             Ok(peeked)
-=======
->>>>>>> 0563213f
-        }
-    }
-
-    #[inline(always)]
-<<<<<<< HEAD
+        }
+    }
+
+    #[inline(always)]
     pub fn pop_1_and_peek_mut(&'_ mut self) -> Result<(&'_ U256, &'_ mut U256), ExitCode> {
         unsafe {
             if self.len < 2 {
@@ -307,32 +247,15 @@
                 .assume_init_mut();
 
             Ok(((p0), peeked))
-=======
-    pub fn top_mut(&'_ mut self) -> Result<&'_ mut U256, ExitCode> {
-        unsafe {
-            if self.len < 1 {
-                return Err(ExitCode::StackUnderflow);
-            }
-            let offset = self.len - 1;
-            let peeked = self.buffer.get_unchecked_mut(offset).assume_init_mut();
-
-            Ok(peeked)
->>>>>>> 0563213f
-        }
-    }
-
-    #[inline(always)]
-<<<<<<< HEAD
+        }
+    }
+
+    #[inline(always)]
     pub fn pop_2_and_peek_mut(
         &'_ mut self,
     ) -> Result<((&'_ U256, &'_ U256), &'_ mut U256), ExitCode> {
         unsafe {
             if self.len < 3 {
-=======
-    pub fn pop_1_and_peek_mut(&'_ mut self) -> Result<(&'_ U256, &'_ mut U256), ExitCode> {
-        unsafe {
-            if self.len < 2 {
->>>>>>> 0563213f
                 return Err(ExitCode::StackUnderflow);
             }
             let mut offset = self.len - 1;
@@ -342,7 +265,6 @@
                 .add(offset)
                 .as_ref_unchecked()
                 .assume_init_ref();
-<<<<<<< HEAD
             offset -= 1;
             let p1 = self
                 .buffer
@@ -350,8 +272,6 @@
                 .add(offset)
                 .as_ref_unchecked()
                 .assume_init_ref();
-=======
->>>>>>> 0563213f
             self.len = offset;
 
             offset -= 1;
@@ -362,49 +282,23 @@
                 .as_mut_unchecked()
                 .assume_init_mut();
 
-<<<<<<< HEAD
             Ok(((p0, p1), peeked))
-=======
-            Ok(((p0), peeked))
->>>>>>> 0563213f
-        }
-    }
-
-    #[inline(always)]
-<<<<<<< HEAD
+        }
+    }
+
+    #[inline(always)]
     pub fn pop_1_mut_and_peek(&'_ mut self) -> Result<(&'_ mut U256, &'_ mut U256), ExitCode> {
         unsafe {
             if self.len < 2 {
-=======
-    pub fn pop_2_and_peek_mut(
-        &'_ mut self,
-    ) -> Result<((&'_ U256, &'_ U256), &'_ mut U256), ExitCode> {
-        unsafe {
-            if self.len < 3 {
->>>>>>> 0563213f
                 return Err(ExitCode::StackUnderflow);
             }
             let mut offset = self.len - 1;
             let p0 = self
                 .buffer
-<<<<<<< HEAD
-                .as_mut_ptr()
-                .add(offset)
-                .as_mut_unchecked()
-                .assume_init_mut();
-=======
-                .as_ptr()
-                .add(offset)
-                .as_ref_unchecked()
-                .assume_init_ref();
-            offset -= 1;
-            let p1 = self
-                .buffer
-                .as_ptr()
-                .add(offset)
-                .as_ref_unchecked()
-                .assume_init_ref();
->>>>>>> 0563213f
+                .as_mut_ptr()
+                .add(offset)
+                .as_mut_unchecked()
+                .assume_init_mut();
             self.len = offset;
 
             offset -= 1;
@@ -415,26 +309,16 @@
                 .as_mut_unchecked()
                 .assume_init_mut();
 
-<<<<<<< HEAD
             Ok((p0, peeked))
-=======
-            Ok(((p0, p1), peeked))
->>>>>>> 0563213f
-        }
-    }
-
-    #[inline(always)]
-<<<<<<< HEAD
+        }
+    }
+
+    #[inline(always)]
     pub fn pop_2_mut_and_peek(
         &'_ mut self,
     ) -> Result<((&'_ mut U256, &'_ mut U256), &'_ mut U256), ExitCode> {
         unsafe {
             if self.len < 3 {
-=======
-    pub fn pop_1_mut_and_peek(&'_ mut self) -> Result<(&'_ mut U256, &'_ mut U256), ExitCode> {
-        unsafe {
-            if self.len < 2 {
->>>>>>> 0563213f
                 return Err(ExitCode::StackUnderflow);
             }
             let mut offset = self.len - 1;
@@ -444,7 +328,6 @@
                 .add(offset)
                 .as_mut_unchecked()
                 .assume_init_mut();
-<<<<<<< HEAD
 
             offset -= 1;
             let p1 = self
@@ -453,8 +336,6 @@
                 .add(offset)
                 .as_mut_unchecked()
                 .assume_init_mut();
-=======
->>>>>>> 0563213f
             self.len = offset;
 
             offset -= 1;
@@ -465,22 +346,8 @@
                 .as_mut_unchecked()
                 .assume_init_mut();
 
-<<<<<<< HEAD
             Ok(((p0, p1), peeked))
         }
-    }
-
-    #[inline(always)]
-    pub fn push_unchecked(&mut self, value: &U256) {
-        unsafe {
-            let dst_ref_mut = self.buffer.as_mut_ptr().add(self.len).as_mut_unchecked();
-            U256::write_into_ptr(dst_ref_mut.as_mut_ptr(), value);
-        }
-        self.len += 1;
-=======
-            Ok((p0, peeked))
-        }
->>>>>>> 0563213f
     }
 
     #[inline(always)]
@@ -490,11 +357,7 @@
         }
         unsafe {
             let dst_ref_mut = self.buffer.as_mut_ptr().add(self.len).as_mut_unchecked();
-<<<<<<< HEAD
             U256::write_zero_into_ptr(dst_ref_mut.as_mut_ptr());
-=======
-            dst_ref_mut.as_mut_ptr().write(U256::ZERO);
->>>>>>> 0563213f
             self.len += 1;
         }
 
@@ -508,11 +371,7 @@
         }
         unsafe {
             let dst_ref_mut = self.buffer.as_mut_ptr().add(self.len).as_mut_unchecked();
-<<<<<<< HEAD
             U256::write_one_into_ptr(dst_ref_mut.as_mut_ptr());
-=======
-            dst_ref_mut.as_mut_ptr().write(U256::ONE);
->>>>>>> 0563213f
             self.len += 1;
         }
 
@@ -520,51 +379,33 @@
     }
 
     #[inline(always)]
-<<<<<<< HEAD
-    pub fn push_1(&mut self, value: &U256) -> Result<(), ExitCode> {
-=======
     pub fn push(&mut self, value: &U256) -> Result<(), ExitCode> {
->>>>>>> 0563213f
         if self.len == STACK_SIZE {
             return Err(ExitCode::StackOverflow);
         }
         unsafe {
             let dst_ref_mut = self.buffer.as_mut_ptr().add(self.len).as_mut_unchecked();
-<<<<<<< HEAD
             U256::write_into_ptr(dst_ref_mut.as_mut_ptr(), value);
-=======
-            dst_ref_mut.as_mut_ptr().write(*value);
->>>>>>> 0563213f
             self.len += 1;
         }
 
         Ok(())
     }
-<<<<<<< HEAD
-
-    #[inline(always)]
-    pub fn push_2(&mut self, val0: &U256, val1: &U256) -> Result<(), ExitCode> {
-        if self.len == STACK_SIZE {
-            return Err(ExitCode::StackOverflow);
-        }
+
+    #[inline(always)]
+    pub unsafe fn push_unchecked(&mut self, value: &U256) {
         unsafe {
             let dst_ref_mut = self.buffer.as_mut_ptr().add(self.len).as_mut_unchecked();
-            U256::write_into_ptr(dst_ref_mut.as_mut_ptr(), val0);
-            self.len += 1;
-
-            let dst_ref_mut = self.buffer.as_mut_ptr().add(self.len).as_mut_unchecked();
-            U256::write_into_ptr(dst_ref_mut.as_mut_ptr(), val1);
-            self.len += 1;
-        }
-
-        Ok(())
-=======
+            U256::write_into_ptr(dst_ref_mut.as_mut_ptr(), value);
+        }
+        self.len += 1;
+    }
 }
 
 #[cfg(test)]
 mod tests {
     use crate::{ExitCode, STACK_SIZE};
-    use ruint::aliases::U256;
+    use u256::U256;
 
     use super::EvmStack;
     use std::alloc::Global;
@@ -573,10 +414,10 @@
     fn push_then_pop_works() {
         let mut stack = EvmStack::new_in(Global);
 
-        stack.push(&U256::ONE).expect("Should push");
+        stack.push(&U256::one()).expect("Should push");
         let res = stack.pop_1().expect("Should pop");
 
-        assert_eq!(*res, U256::ONE);
+        assert_eq!(*res, U256::one());
     }
 
     #[test]
@@ -584,10 +425,10 @@
         let mut stack = EvmStack::new_in(Global);
 
         for _ in 0..STACK_SIZE {
-            stack.push(&U256::ONE).expect("Should push");
-        }
-
-        assert_eq!(stack.push(&U256::ONE), Err(ExitCode::StackOverflow));
+            stack.push(&U256::one()).expect("Should push");
+        }
+
+        assert_eq!(stack.push(&U256::one()), Err(ExitCode::StackOverflow));
     }
 
     #[test]
@@ -646,10 +487,12 @@
         assert_eq!(stack.pop_1_and_peek_mut(), Err(ExitCode::StackUnderflow));
         assert_eq!(stack.pop_1_mut_and_peek(), Err(ExitCode::StackUnderflow));
         assert_eq!(stack.pop_2_and_peek_mut(), Err(ExitCode::StackUnderflow));
+        assert_eq!(stack.pop_2_mut_and_peek(), Err(ExitCode::StackUnderflow));
 
         stack.push_one().expect("Should push");
 
         assert_eq!(stack.pop_2_and_peek_mut(), Err(ExitCode::StackUnderflow));
+        assert_eq!(stack.pop_2_mut_and_peek(), Err(ExitCode::StackUnderflow));
     }
 
     #[test]
@@ -674,7 +517,7 @@
 
         let (p0, p1) = stack.pop_2().expect("Should pop");
 
-        assert_eq!(*p0, U256::ONE);
+        assert_eq!(*p0, U256::one());
         assert_eq!(*p1, U256::ZERO);
     }
 
@@ -689,8 +532,8 @@
 
         let (p0, p1) = stack.pop_2().expect("Should pop");
 
-        assert_eq!(*p0, U256::ONE);
-        assert_eq!(*p1, U256::ONE);
+        assert_eq!(*p0, U256::one());
+        assert_eq!(*p1, U256::one());
 
         stack.push_one().expect("Should push");
 
@@ -699,6 +542,5 @@
         }
 
         assert_eq!(stack.dup(1), Err(ExitCode::StackOverflow));
->>>>>>> 0563213f
     }
 }