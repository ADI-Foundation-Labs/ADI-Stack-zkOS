use super::*;
use native_resource_constants::*;

impl<S: EthereumLikeTypes> Interpreter<'_, S> {
    pub fn jump(&mut self) -> InstructionResult {
        self.spend_gas_and_native(gas_constants::MID, JUMP_NATIVE_COST)?;
        let dest = self.stack.pop_1()?;
        let dest = Self::cast_to_usize(&dest, ExitCode::InvalidJump)?;
        if self.bytecode_preprocessing.is_valid_jumpdest(dest) {
            self.instruction_pointer = dest;
            Ok(())
        } else {
            Err(ExitCode::InvalidJump)
        }
    }

    pub fn jumpi(&mut self) -> InstructionResult {
        self.spend_gas_and_native(gas_constants::HIGH, JUMPI_NATIVE_COST)?;
        let (dest, value) = self.stack.pop_2()?;
        if value.is_zero() == false {
            let dest = Self::cast_to_usize(&dest, ExitCode::InvalidJump)?;
            if self.bytecode_preprocessing.is_valid_jumpdest(dest) {
                self.instruction_pointer = dest;
            } else {
                return Err(ExitCode::InvalidJump);
            }
        }
        Ok(())
    }

    pub fn jumpdest(&mut self) -> InstructionResult {
        self.spend_gas_and_native(gas_constants::JUMPDEST, JUMPDEST_NATIVE_COST)?;
        Ok(())
    }

    pub fn pc(&mut self) -> InstructionResult {
        self.spend_gas_and_native(gas_constants::BASE, PC_NATIVE_COST)?;
        self.stack
            .push_1(&U256::from((self.instruction_pointer - 1) as u64))?;
        Ok(())
    }

    pub fn ret(&mut self) -> InstructionResult {
        self.spend_gas_and_native(0, RETURN_NATIVE_COST)?;
        let (offset, len) = self.stack.pop_2()?;
        let len = Self::cast_to_usize(&len, ExitCode::InvalidOperandOOG)?;
        if len == 0 {
            self.returndata_location = 0..0;
        } else {
<<<<<<< HEAD
            let offset = Self::cast_to_usize(&offset, ExitCode::InvalidOperandOOG)?;
            self.resize_heap(offset, len, system)?;
=======
            let offset = self.cast_to_usize(&offset, ExitCode::InvalidOperandOOG)?;
            self.resize_heap(offset, len)?;
>>>>>>> b12af27f
            let (end, of) = offset.overflowing_add(len);
            if of {
                return Err(ExitCode::InvalidOperandOOG);
            }
            self.returndata_location = offset..end;
        }
        Err(ExitCode::Return)
    }

    pub fn revert(&mut self) -> InstructionResult {
        self.spend_gas_and_native(0, REVERT_NATIVE_COST)?;
        let (offset, len) = self.stack.pop_2()?;
        let len = Self::cast_to_usize(&len, ExitCode::InvalidOperandOOG)?;
        if len == 0 {
            self.returndata_location = 0..0;
        } else {
<<<<<<< HEAD
            let offset = Self::cast_to_usize(&offset, ExitCode::InvalidOperandOOG)?;
            self.resize_heap(offset, len, system)?;
=======
            let offset = self.cast_to_usize(&offset, ExitCode::InvalidOperandOOG)?;
            self.resize_heap(offset, len)?;
>>>>>>> b12af27f
            let (end, of) = offset.overflowing_add(len);
            if of {
                return Err(ExitCode::InvalidOperandOOG);
            }
            self.returndata_location = offset..end;
        }
        Err(ExitCode::Revert)
    }
}<|MERGE_RESOLUTION|>--- conflicted
+++ resolved
@@ -47,13 +47,8 @@
         if len == 0 {
             self.returndata_location = 0..0;
         } else {
-<<<<<<< HEAD
             let offset = Self::cast_to_usize(&offset, ExitCode::InvalidOperandOOG)?;
-            self.resize_heap(offset, len, system)?;
-=======
-            let offset = self.cast_to_usize(&offset, ExitCode::InvalidOperandOOG)?;
             self.resize_heap(offset, len)?;
->>>>>>> b12af27f
             let (end, of) = offset.overflowing_add(len);
             if of {
                 return Err(ExitCode::InvalidOperandOOG);
@@ -70,13 +65,8 @@
         if len == 0 {
             self.returndata_location = 0..0;
         } else {
-<<<<<<< HEAD
             let offset = Self::cast_to_usize(&offset, ExitCode::InvalidOperandOOG)?;
-            self.resize_heap(offset, len, system)?;
-=======
-            let offset = self.cast_to_usize(&offset, ExitCode::InvalidOperandOOG)?;
             self.resize_heap(offset, len)?;
->>>>>>> b12af27f
             let (end, of) = offset.overflowing_add(len);
             if of {
                 return Err(ExitCode::InvalidOperandOOG);
