--- conflicted
+++ resolved
@@ -195,12 +195,8 @@
             topics.push(Bytes32::from_u256_be(self.stack.pop_1()?));
         }
 
-<<<<<<< HEAD
         // resize memory
-        self.resize_heap(mem_offset, len, system)?;
-=======
         self.resize_heap(mem_offset, len)?;
->>>>>>> b12af27f
         let data = &self.heap[mem_offset..mem_offset + len];
 
         system.io.emit_event(
@@ -323,24 +319,7 @@
         &mut self,
         external_call_dest: &mut Option<ExternalCall<S>>,
     ) -> InstructionResult {
-<<<<<<< HEAD
-        #[cfg(all(not(feature = "callcode"), not(miri)))]
-        {
-            todo!();
-
-            // // we will not support CALLCODE and it's broken
-            // self.return_invalid();
-
-            // None
-        }
-
-        #[cfg(any(feature = "callcode", miri))]
-        {
-            self.call_impl(_system, CallScheme::CallCode, external_call_dest)
-        }
-=======
         self.call_impl(CallScheme::CallCode, external_call_dest)
->>>>>>> b12af27f
     }
 
     pub fn delegate_call(
