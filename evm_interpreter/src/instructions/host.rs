--- conflicted
+++ resolved
@@ -12,11 +12,7 @@
 impl<'ee, S: EthereumLikeTypes> Interpreter<'ee, S> {
     pub fn balance(&mut self, system: &mut System<S>) -> InstructionResult {
         self.gas.spend_gas_and_native(0, BALANCE_NATIVE_COST)?;
-<<<<<<< HEAD
-        let stack_top = self.stack.peek_mut()?;
-=======
         let stack_top = self.stack.top_mut()?;
->>>>>>> 0563213f
         let address = u256_to_b160(stack_top);
         let value = system.io.get_nominal_token_balance(
             THIS_EE_TYPE,
@@ -35,20 +31,12 @@
             system
                 .io
                 .get_selfbalance(THIS_EE_TYPE, self.gas.resources_mut(), &self.address)?;
-<<<<<<< HEAD
-        self.stack.push_1(&value)
-=======
         self.stack.push(&value)
->>>>>>> 0563213f
     }
 
     pub fn extcodesize(&mut self, system: &mut System<S>) -> InstructionResult {
         self.gas.spend_gas_and_native(0, EXTCODESIZE_NATIVE_COST)?;
-<<<<<<< HEAD
-        let stack_top = self.stack.peek_mut()?;
-=======
         let stack_top = self.stack.top_mut()?;
->>>>>>> 0563213f
         let address = u256_to_b160(stack_top);
         let value = system.io.get_observable_bytecode_size(
             THIS_EE_TYPE,
@@ -63,11 +51,7 @@
 
     pub fn extcodehash(&mut self, system: &mut System<S>) -> InstructionResult {
         self.gas.spend_gas_and_native(0, EXTCODEHASH_NATIVE_COST)?;
-<<<<<<< HEAD
-        let stack_top = self.stack.peek_mut()?;
-=======
         let stack_top = self.stack.top_mut()?;
->>>>>>> 0563213f
         let address = u256_to_b160(stack_top);
         let value = system.io.get_observable_bytecode_hash(
             THIS_EE_TYPE,
@@ -87,11 +71,6 @@
         // first deal with locals memory
         let (memory_offset, len) =
             Self::cast_offset_and_len(&memory_offset, &len, ExitCode::InvalidOperandOOG)?;
-<<<<<<< HEAD
-
-        let maybe_source_offset = u256_try_to_usize(&source_offset);
-=======
->>>>>>> 0563213f
 
         // resize memory to account for the destination memory required
         Self::resize_heap_implementation(&mut self.heap, &mut self.gas, memory_offset, len)?;
@@ -102,7 +81,7 @@
                 .get_observable_bytecode(THIS_EE_TYPE, self.gas.resources_mut(), &address)?;
 
         // now follow logic of calldatacopy
-        let source = maybe_source_offset
+        let source = u256_try_to_usize(source_offset)
             .and_then(|offset| bytecode.get(offset..))
             .unwrap_or(&[]);
 
@@ -118,7 +97,7 @@
             let _ = system.get_logger().write_fmt(format_args!(
                 " len {}, source offset: {:?}, dest offset {}",
                 len,
-                maybe_source_offset.unwrap(),
+                source_offset,
                 memory_offset
             ));
         }
@@ -129,16 +108,12 @@
     pub fn sload(&mut self, system: &mut System<S>) -> InstructionResult {
         self.gas.spend_gas_and_native(0, SLOAD_NATIVE_COST)?;
         // TODO: extend U256 to produce bytes32 immediately
-        let stack_top = self.stack.peek_mut()?;
+        let stack_top = self.stack.top_mut()?;
         let value = system.io.storage_read::<false>(
             THIS_EE_TYPE,
             self.gas.resources_mut(),
             &self.address,
-<<<<<<< HEAD
             &Bytes32::from_u256_be(stack_top),
-=======
-            &Bytes32::from_u256_be(stack_head),
->>>>>>> 0563213f
         )?;
 
         // TODO: extend stack to push Bytes32/u64 directly
@@ -149,16 +124,12 @@
 
     pub fn tload(&mut self, system: &mut System<S>) -> InstructionResult {
         self.gas.spend_gas_and_native(0, TLOAD_NATIVE_COST)?;
-        let stack_top = self.stack.peek_mut()?;
+        let stack_top = self.stack.top_mut()?;
         let value = system.io.storage_read::<true>(
             THIS_EE_TYPE,
             self.gas.resources_mut(),
             &self.address,
-<<<<<<< HEAD
             &Bytes32::from_u256_be(stack_top),
-=======
-            &Bytes32::from_u256_be(stack_head),
->>>>>>> 0563213f
         )?;
         *stack_top = value.into_u256_be();
 
@@ -202,10 +173,6 @@
         if self.is_static_frame() {
             return Err(ExitCode::StateChangeDuringStaticCall);
         }
-<<<<<<< HEAD
-
-=======
->>>>>>> 0563213f
         let (index, value) = self.stack.pop_2()?;
         let index = Bytes32::from_u256_be(index);
         let value = Bytes32::from_u256_be(value);
@@ -269,10 +236,6 @@
         }
 
         let beneficiary = u256_to_b160(self.stack.pop_1()?);
-<<<<<<< HEAD
-=======
-
->>>>>>> 0563213f
         system.io.mark_for_deconstruction(
             THIS_EE_TYPE,
             self.gas.resources_mut(),
@@ -304,17 +267,11 @@
         self.clear_last_returndata();
 
         let (value, code_offset, len) = self.stack.pop_3()?;
-<<<<<<< HEAD
+        let value = value.clone();
 
         let (code_offset, len) =
             Self::cast_offset_and_len(code_offset, len, ExitCode::InvalidOperandOOG)?;
-        let value = value.clone();
-=======
-        let value = *value;
-
-        let (code_offset, len) =
-            Self::cast_offset_and_len(code_offset, len, ExitCode::InvalidOperandOOG)?;
->>>>>>> 0563213f
+        
 
         Self::resize_heap_implementation(&mut self.heap, &mut self.gas, code_offset, len)?;
 
@@ -336,11 +293,7 @@
         // we will charge for everything in the "should_continue..." function
         let scheme = if IS_CREATE2 {
             let salt = self.stack.pop_1()?;
-<<<<<<< HEAD
             CreateScheme::Create2 { salt: salt.clone() }
-=======
-            CreateScheme::Create2 { salt: *salt }
->>>>>>> 0563213f
         } else {
             CreateScheme::Create
         };
@@ -400,20 +353,13 @@
         self.gas
             .spend_gas_and_native(0, native_resource_constants::CALL_NATIVE_COST)?;
         self.clear_last_returndata();
-<<<<<<< HEAD
-
         let (gas_to_pass, to) = self.stack.pop_2()?;
         let gas_to_pass = u256_to_u64_saturated(gas_to_pass);
-=======
-        // TODO optimize stack operations
-        let (gas_to_pass, to) = self.stack.pop_2()?;
->>>>>>> 0563213f
         let to = u256_to_b160(to);
 
         let value = match scheme {
             CallScheme::CallCode => {
                 let value = self.stack.pop_1()?;
-<<<<<<< HEAD
 
                 value.clone()
             }
@@ -424,16 +370,6 @@
                 }
 
                 value.clone()
-=======
-                *value
-            }
-            CallScheme::Call => {
-                let value = self.stack.pop_1()?;
-                if self.is_static && *value != U256::ZERO {
-                    return Err(ExitCode::CallNotAllowedInsideStatic);
-                }
-                *value
->>>>>>> 0563213f
             }
             CallScheme::DelegateCall => self.call_value.clone(),
             CallScheme::StaticCall => U256::zero(),
