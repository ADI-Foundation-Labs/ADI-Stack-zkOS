use super::*;
use native_resource_constants::*;

impl<S: EthereumLikeTypes> Interpreter<'_, S> {
    pub fn pop(&mut self) -> InstructionResult {
        self.gas
            .spend_gas_and_native(gas_constants::BASE, POP_NATIVE_COST)?;
<<<<<<< HEAD
        self.stack.stack_reduce_one()
=======
        self.stack.pop_and_ignore()
>>>>>>> 0563213f
    }

    /// Introduce a new instruction which pushes the constant value 0 onto the stack
    pub fn push0(&mut self) -> InstructionResult {
        // EIP-3855: PUSH0 instruction
        self.gas
            .spend_gas_and_native(gas_constants::BASE, PUSH0_NATIVE_COST)?;
        self.stack.push_zero()
    }

    pub fn push<const N: usize>(&mut self) -> InstructionResult {
        self.gas
            .spend_gas_and_native(gas_constants::VERYLOW, PUSH_NATIVE_COSTS[N])?;
        let start = self.instruction_pointer;

        let mut value = U256::zero();

        match self.bytecode.as_ref().get(start) {
            Some(src) => {
                // we read is as LE, and then bytereverse
                let to_copy =
                    core::cmp::min(N, self.bytecode.as_ref().len() - self.instruction_pointer);
                unsafe {
                    core::ptr::copy_nonoverlapping(
                        src as *const u8,
                        value.as_limbs_mut().as_mut_ptr().cast::<u8>(),
                        to_copy,
                    );
                }
                value.bytereverse();
                core::ops::ShrAssign::shr_assign(&mut value, ((32 - N) * 8) as u32);
            }
            None => {
                // start is out of bounds of the bytecode buffer,
                // 0 will be pushed
            }
        }

        self.instruction_pointer += N;
<<<<<<< HEAD
        self.stack.push_1(&value)
=======
        self.stack.push(&value)
>>>>>>> 0563213f
    }

    pub fn dup<const N: usize>(&mut self) -> InstructionResult {
        self.gas
            .spend_gas_and_native(gas_constants::VERYLOW, DUP_NATIVE_COST)?;
        self.stack.stack_dup(N)
    }

    pub fn swap<const N: usize>(&mut self) -> InstructionResult {
        self.gas
            .spend_gas_and_native(gas_constants::VERYLOW, SWAP_NATIVE_COST)?;
        self.stack.stack_swap(N)
    }
}<|MERGE_RESOLUTION|>--- conflicted
+++ resolved
@@ -5,11 +5,7 @@
     pub fn pop(&mut self) -> InstructionResult {
         self.gas
             .spend_gas_and_native(gas_constants::BASE, POP_NATIVE_COST)?;
-<<<<<<< HEAD
-        self.stack.stack_reduce_one()
-=======
         self.stack.pop_and_ignore()
->>>>>>> 0563213f
     }
 
     /// Introduce a new instruction which pushes the constant value 0 onto the stack
@@ -49,22 +45,18 @@
         }
 
         self.instruction_pointer += N;
-<<<<<<< HEAD
-        self.stack.push_1(&value)
-=======
         self.stack.push(&value)
->>>>>>> 0563213f
     }
 
     pub fn dup<const N: usize>(&mut self) -> InstructionResult {
         self.gas
             .spend_gas_and_native(gas_constants::VERYLOW, DUP_NATIVE_COST)?;
-        self.stack.stack_dup(N)
+        self.stack.dup(N)
     }
 
     pub fn swap<const N: usize>(&mut self) -> InstructionResult {
         self.gas
             .spend_gas_and_native(gas_constants::VERYLOW, SWAP_NATIVE_COST)?;
-        self.stack.stack_swap(N)
+        self.stack.swap(N)
     }
 }