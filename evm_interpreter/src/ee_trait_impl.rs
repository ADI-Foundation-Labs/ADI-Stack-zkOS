--- conflicted
+++ resolved
@@ -195,23 +195,11 @@
                 // follow some not-true resource policy, it can make adjustments here before
                 // continuing the execution
                 self.copy_returndata_to_heap(return_values.returndata);
-<<<<<<< HEAD
-                unsafe {
-                    self.stack.push_zero().unwrap_unchecked();
-                }
-            }
-            CallResult::Successful { return_values } => {
-                self.copy_returndata_to_heap(return_values.returndata);
-                unsafe {
-                    self.stack.push_one().unwrap_unchecked();
-                }
-=======
                 self.stack.push_zero().expect("must have enough space");
             }
             CallResult::Successful { return_values } => {
                 self.copy_returndata_to_heap(return_values.returndata);
                 self.stack.push_one().expect("must have enough space");
->>>>>>> 0563213f
             }
         }
 
@@ -239,13 +227,7 @@
                 }
                 self.returndata = return_values.returndata;
                 // we need to push 0 to stack
-<<<<<<< HEAD
-                unsafe {
-                    self.stack.push_zero().unwrap_unchecked();
-                }
-=======
                 self.stack.push_zero().expect("must have enough space");
->>>>>>> 0563213f
             }
             DeploymentResult::Successful {
                 return_values,
@@ -257,13 +239,9 @@
                 assert!(return_values.returndata.is_empty());
                 self.returndata = return_values.returndata;
                 // we need to push address to stack
-<<<<<<< HEAD
-                self.stack.push_unchecked(&b160_to_u256(deployed_at));
-=======
                 self.stack
                     .push(&b160_to_u256(deployed_at))
                     .expect("must have enough space");
->>>>>>> 0563213f
             }
         }
 
