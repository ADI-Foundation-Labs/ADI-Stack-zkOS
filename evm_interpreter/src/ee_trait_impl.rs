--- conflicted
+++ resolved
@@ -46,11 +46,7 @@
 
     fn new(system: &mut System<S>) -> Result<Self, InternalError> {
         let empty_resources = S::Resources::empty();
-<<<<<<< HEAD
-        let stack_space = crate::stack::EVMStack::new_in(system.get_allocator());
-=======
         let stack_space = EvmStack::new_in(system.get_allocator());
->>>>>>> c7830e4a
         let empty_address = <S::IOTypes as SystemIOTypesConfig>::Address::default();
         let empty_preprocessing = BytecodePreprocessingData::<S>::empty(system);
 
@@ -199,7 +195,6 @@
                 // follow some not-true resource policy, it can make adjustments here before
                 // continuing the execution
                 self.copy_returndata_to_heap(return_values.returndata);
-<<<<<<< HEAD
                 unsafe {
                     self.stack.push_zero().unwrap_unchecked();
                 }
@@ -209,15 +204,6 @@
                 unsafe {
                     self.stack.push_one().unwrap_unchecked();
                 }
-=======
-                self.stack.push(U256::ZERO).expect("must have enough space");
-            }
-            CallResult::Successful { return_values } => {
-                self.copy_returndata_to_heap(return_values.returndata);
-                self.stack
-                    .push(U256::from(1u64))
-                    .expect("must have enough space");
->>>>>>> c7830e4a
             }
         }
 
@@ -245,13 +231,9 @@
                 }
                 self.returndata = return_values.returndata;
                 // we need to push 0 to stack
-<<<<<<< HEAD
                 unsafe {
                     self.stack.push_zero().unwrap_unchecked();
                 }
-=======
-                self.stack.push(U256::ZERO).expect("must have enough space");
->>>>>>> c7830e4a
             }
             DeploymentResult::Successful {
                 return_values,
@@ -263,13 +245,7 @@
                 assert!(return_values.returndata.is_empty());
                 self.returndata = return_values.returndata;
                 // we need to push address to stack
-<<<<<<< HEAD
                 self.stack.push_unchecked(&b160_to_u256(deployed_at));
-=======
-                self.stack
-                    .push(b160_to_u256(deployed_at))
-                    .expect("must have enough space");
->>>>>>> c7830e4a
             }
         }
 
