--- conflicted
+++ resolved
@@ -1,10 +1,7 @@
-<<<<<<< HEAD
-pub mod key_like_with_bounds;
-pub mod usize_serializable_dynamic;
-=======
 use core::alloc::Allocator;
 
 pub mod key_like_with_bounds;
+pub mod usize_serializable_dynamic;
 
 /// Custom version of Extend, but fallible
 pub trait TryExtend<T> {
@@ -25,5 +22,4 @@
         self.extend(iter);
         Ok(())
     }
-}
->>>>>>> 7c2cf871
+}