--- conflicted
+++ resolved
@@ -186,13 +186,8 @@
 // those that define "block", like uniform fee for block,
 // block number, etc
 
-<<<<<<< HEAD
-#[cfg_attr(feature = "testing", derive(serde::Serialize, serde::Deserialize))]
+#[cfg_attr(feature = "serde", derive(serde::Serialize, serde::Deserialize))]
 #[derive(Clone, Debug, Default, PartialEq)]
-=======
-#[cfg_attr(feature = "serde", derive(serde::Serialize, serde::Deserialize))]
-#[derive(Clone, Copy, Debug, Default, PartialEq)]
->>>>>>> 07dcb422
 pub struct BlockMetadataFromOracle {
     // Chain id is temporarily also added here (so that it can be easily passed from the oracle)
     // long term, we have to decide whether we want to keep it here, or add a separate oracle
