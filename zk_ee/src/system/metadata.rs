use crate::utils::Bytes32;

use super::{
    errors::internal::InternalError,
    kv_markers::{ExactSizeChain, UsizeDeserializable, UsizeSerializable},
    types_config::SystemIOTypesConfig,
};
use ruint::aliases::{B160, U256};

#[derive(Clone, Copy, Debug, Default)]
pub struct Metadata<IOTypes: SystemIOTypesConfig> {
    pub chain_id: u64,
    pub tx_origin: IOTypes::Address,
    pub tx_gas_price: U256,
    pub block_level_metadata: BlockMetadataFromOracle,
}

/// Array of previous block hashes.
/// Hash for block number N will be at index [current_block_number - N - 1]
/// (most recent will be at the start) if N is one of the most recent
/// 256 blocks.
#[derive(Clone, Copy, Debug, PartialEq)]
pub struct BlockHashes(pub [U256; 256]);

impl Default for BlockHashes {
    fn default() -> Self {
        Self([U256::ZERO; 256])
    }
}

#[cfg(feature = "testing")]
impl serde::Serialize for BlockHashes {
    fn serialize<S>(&self, serializer: S) -> Result<S::Ok, S::Error>
    where
        S: serde::Serializer,
    {
        self.0.to_vec().serialize(serializer)
    }
}

#[cfg(feature = "testing")]
impl<'de> serde::Deserialize<'de> for BlockHashes {
    fn deserialize<D>(deserializer: D) -> Result<Self, D::Error>
    where
        D: serde::Deserializer<'de>,
    {
        let vec: Vec<U256> = Vec::deserialize(deserializer)?;
        let array: [U256; 256] = vec
            .try_into()
            .map_err(|_| serde::de::Error::custom("Expected array of length 256"))?;
        Ok(Self(array))
    }
}

impl UsizeSerializable for BlockHashes {
    const USIZE_LEN: usize = <U256 as UsizeSerializable>::USIZE_LEN * 256;

    fn iter(&self) -> impl ExactSizeIterator<Item = usize> {
        super::kv_markers::ExactSizeChainN::<_, _, 256>::new(
            core::iter::empty::<usize>(),
            core::array::from_fn(|i| Some(self.0[i].iter())),
        )
    }
}

impl UsizeDeserializable for BlockHashes {
    const USIZE_LEN: usize = <U256 as UsizeDeserializable>::USIZE_LEN * 256;

    fn from_iter(src: &mut impl ExactSizeIterator<Item = usize>) -> Result<Self, InternalError> {
        Ok(Self(core::array::from_fn(|_| {
            U256::from_iter(src).unwrap_or_default()
        })))
    }
}

#[cfg_attr(feature = "testing", derive(serde::Serialize, serde::Deserialize))]
#[derive(Clone, Copy, Debug, PartialEq, Default)]
pub struct InteropRoot {
    pub root: [Bytes32; 1],
    pub block_number: u64,
    pub chain_id: u64,
}

#[derive(Clone, Copy, Debug, PartialEq)]
pub struct InteropRoots(pub [InteropRoot; 100]);

impl Default for InteropRoots {
    fn default() -> Self {
        Self([InteropRoot::default(); 100])
    }
}

#[cfg(feature = "testing")]
impl serde::Serialize for InteropRoots {
    fn serialize<S>(&self, serializer: S) -> Result<S::Ok, S::Error>
    where
        S: serde::Serializer,
    {
        self.0.to_vec().serialize(serializer)
    }
}

#[cfg(feature = "testing")]
impl<'de> serde::Deserialize<'de> for InteropRoots {
    fn deserialize<D>(deserializer: D) -> Result<Self, D::Error>
    where
        D: serde::Deserializer<'de>,
    {
        let vec: Vec<InteropRoot> = Vec::deserialize(deserializer)?;
        let array: [InteropRoot; 100] = vec
            .try_into()
            .map_err(|_| serde::de::Error::custom("Expected array of length 100"))?;
        Ok(Self(array))
    }
}

impl UsizeSerializable for InteropRoots {
    const USIZE_LEN: usize = <InteropRoot as UsizeSerializable>::USIZE_LEN * 100;

    fn iter(&self) -> impl ExactSizeIterator<Item = usize> {
        super::kv_markers::ExactSizeChainN::<_, _, 100>::new(
            core::iter::empty::<usize>(),
            core::array::from_fn(|i| Some(self.0[i].iter())),
        )
    }
}

impl UsizeDeserializable for InteropRoots {
    const USIZE_LEN: usize = <InteropRoot as UsizeDeserializable>::USIZE_LEN * 100;

    fn from_iter(src: &mut impl ExactSizeIterator<Item = usize>) -> Result<Self, InternalError> {
        Ok(Self(core::array::from_fn(|_| {
            InteropRoot::from_iter(src).unwrap_or_default()
        })))
    }
}

impl UsizeSerializable for InteropRoot {
    const USIZE_LEN: usize = <Bytes32 as UsizeSerializable>::USIZE_LEN * 100
        + <u64 as UsizeSerializable>::USIZE_LEN
        + <u64 as UsizeSerializable>::USIZE_LEN;

    fn iter(&self) -> impl ExactSizeIterator<Item = usize> {
        ExactSizeChain::new(
            ExactSizeChain::new(
                UsizeSerializable::iter(&self.root[0]),
                UsizeSerializable::iter(&self.block_number),
            ),
            UsizeSerializable::iter(&self.chain_id),
        )
    }
}

impl UsizeDeserializable for InteropRoot {
    const USIZE_LEN: usize = <Bytes32 as UsizeSerializable>::USIZE_LEN * 100
        + <u64 as UsizeSerializable>::USIZE_LEN
        + <u64 as UsizeSerializable>::USIZE_LEN;

    fn from_iter(src: &mut impl ExactSizeIterator<Item = usize>) -> Result<Self, InternalError> {
        let interop_roots = <Bytes32 as UsizeDeserializable>::from_iter(src)?;
        let block_number = <u64 as UsizeDeserializable>::from_iter(src)?;
        let chain_id = <u64 as UsizeDeserializable>::from_iter(src)?;

        let new = Self {
            root: [interop_roots],
            block_number,
            chain_id,
        };

        Ok(new)
    }
}

// we only need to know limited set of parameters here,
// those that define "block", like uniform fee for block,
// block number, etc

#[cfg_attr(feature = "testing", derive(serde::Serialize, serde::Deserialize))]
#[derive(Clone, Copy, Debug, Default, PartialEq)]
pub struct BlockMetadataFromOracle {
    // Chain id is temporarily also added here (so that it can be easily passed from the oracle)
    // long term, we have to decide whether we want to keep it here, or add a separate oracle
    // type that would return some 'chain' specific metadata (as this class is supposed to hold block metadata only).
    pub chain_id: u64,
    pub block_number: u64,
    pub block_hashes: BlockHashes,
    pub timestamp: u64,
    pub eip1559_basefee: U256,
    pub gas_per_pubdata: U256,
    pub native_price: U256,
    pub coinbase: B160,
    pub gas_limit: u64,
    pub pubdata_limit: u64,
    /// Source of randomness, currently holds the value
    /// of prevRandao.
    pub mix_hash: U256,
    pub interop_roots: InteropRoots,
}

impl BlockMetadataFromOracle {
    pub fn new_for_test() -> Self {
        BlockMetadataFromOracle {
            eip1559_basefee: U256::from(1000u64),
            gas_per_pubdata: U256::from(0u64),
            native_price: U256::from(10),
            block_number: 1,
            timestamp: 42,
            chain_id: 37,
            gas_limit: u64::MAX / 256,
            pubdata_limit: u64::MAX,
            coinbase: B160::ZERO,
            block_hashes: BlockHashes::default(),
            mix_hash: U256::ONE,
            interop_roots: InteropRoots::default(),
        }
    }
}

impl UsizeSerializable for BlockMetadataFromOracle {
<<<<<<< HEAD
    const USIZE_LEN: usize = <U256 as UsizeSerializable>::USIZE_LEN * (3 + 256)
        + <u64 as UsizeSerializable>::USIZE_LEN * 4
        + <B160 as UsizeDeserializable>::USIZE_LEN
        + <InteropRoots as UsizeDeserializable>::USIZE_LEN;
=======
    const USIZE_LEN: usize = <U256 as UsizeSerializable>::USIZE_LEN * (4 + 256)
        + <u64 as UsizeSerializable>::USIZE_LEN * 5
        + <B160 as UsizeDeserializable>::USIZE_LEN;
>>>>>>> 07f18282

    fn iter(&self) -> impl ExactSizeIterator<Item = usize> {
        ExactSizeChain::new(
            ExactSizeChain::new(
                ExactSizeChain::new(
                    ExactSizeChain::new(
                        ExactSizeChain::new(
                            ExactSizeChain::new(
                                ExactSizeChain::new(
                                    ExactSizeChain::new(
                                        ExactSizeChain::new(
                                            ExactSizeChain::new(
                                                UsizeSerializable::iter(&self.eip1559_basefee),
                                                UsizeSerializable::iter(&self.gas_per_pubdata),
                                            ),
                                            UsizeSerializable::iter(&self.native_price),
                                        ),
                                        UsizeSerializable::iter(&self.block_number),
                                    ),
                                    UsizeSerializable::iter(&self.timestamp),
                                ),
                                UsizeSerializable::iter(&self.chain_id),
                            ),
                            UsizeSerializable::iter(&self.gas_limit),
                        ),
                        UsizeSerializable::iter(&self.pubdata_limit),
                    ),
                    UsizeSerializable::iter(&self.coinbase),
                ),
                UsizeSerializable::iter(&self.block_hashes),
            ),
            UsizeSerializable::iter(&self.interop_roots),
        )
    }
}

impl UsizeDeserializable for BlockMetadataFromOracle {
    const USIZE_LEN: usize = <Self as UsizeSerializable>::USIZE_LEN;

    fn from_iter(src: &mut impl ExactSizeIterator<Item = usize>) -> Result<Self, InternalError> {
        let eip1559_basefee = UsizeDeserializable::from_iter(src)?;
        let gas_per_pubdata = UsizeDeserializable::from_iter(src)?;
        let native_price = UsizeDeserializable::from_iter(src)?;
        let block_number = UsizeDeserializable::from_iter(src)?;
        let timestamp = UsizeDeserializable::from_iter(src)?;
        let chain_id = UsizeDeserializable::from_iter(src)?;
        let gas_limit = UsizeDeserializable::from_iter(src)?;
        let pubdata_limit = UsizeDeserializable::from_iter(src)?;
        let coinbase = UsizeDeserializable::from_iter(src)?;
        let block_hashes = UsizeDeserializable::from_iter(src)?;
        let mix_hash = UsizeDeserializable::from_iter(src)?;
        let interop_roots = UsizeDeserializable::from_iter(src)?;

        let new = Self {
            eip1559_basefee,
            gas_per_pubdata,
            native_price,
            block_number,
            timestamp,
            chain_id,
            gas_limit,
            pubdata_limit,
            coinbase,
            block_hashes,
            mix_hash,
            interop_roots,
        };

        Ok(new)
    }
}

#[cfg(test)]
mod tests {
    use super::*;

    #[test]
    fn test_serialize_deserialize() {
        let original = BlockMetadataFromOracle::new_for_test();

        let serialized: Vec<usize> = original.iter().collect();
        let mut iter = serialized.into_iter();
        let deserialized = BlockMetadataFromOracle::from_iter(&mut iter).unwrap();

        assert_eq!(original, deserialized);
    }
}<|MERGE_RESOLUTION|>--- conflicted
+++ resolved
@@ -217,16 +217,10 @@
 }
 
 impl UsizeSerializable for BlockMetadataFromOracle {
-<<<<<<< HEAD
-    const USIZE_LEN: usize = <U256 as UsizeSerializable>::USIZE_LEN * (3 + 256)
-        + <u64 as UsizeSerializable>::USIZE_LEN * 4
+    const USIZE_LEN: usize = <U256 as UsizeSerializable>::USIZE_LEN * (4 + 256)
+        + <u64 as UsizeSerializable>::USIZE_LEN * 5
         + <B160 as UsizeDeserializable>::USIZE_LEN
         + <InteropRoots as UsizeDeserializable>::USIZE_LEN;
-=======
-    const USIZE_LEN: usize = <U256 as UsizeSerializable>::USIZE_LEN * (4 + 256)
-        + <u64 as UsizeSerializable>::USIZE_LEN * 5
-        + <B160 as UsizeDeserializable>::USIZE_LEN;
->>>>>>> 07f18282
 
     fn iter(&self) -> impl ExactSizeIterator<Item = usize> {
         ExactSizeChain::new(
