<<<<<<< HEAD
use super::{errors::InternalError, logger::Logger, Resources};
use crate::{internal_error, system::errors::SystemFunctionError, system_io_oracle::IOOracle};
=======
use crate::{define_subsystem, internal_error};

use super::{
    errors::subsystem::{Subsystem, SubsystemError},
    Resources,
};

// Definitions of errors for all system functions
define_subsystem!(Keccak256);
define_subsystem!(Sha256);
define_subsystem!(Secp256k1ECRecover);
define_subsystem!(Secp256k1AddProjective);
define_subsystem!(Secp256k1MulProjective);
define_subsystem!(Secp256r1AddProjective);
define_subsystem!(Secp256r1MulProjective);
define_subsystem!(P256Verify,
                  interface P256VerifyInterfaceError
                  {
                      InvalidInputLength
                  }
);

define_subsystem!(Bn254Add,
                  interface Bn254AddInterfaceError
                  {
                      InvalidPoint
                  }
);

define_subsystem!(Bn254Mul,
                  interface Bn254MulInterfaceError
                  {
                      InvalidPoint
                  }
);
define_subsystem!(Bn254PairingCheck,
                  interface Bn254PairingCheckInterfaceError
                  {
                      InvalidPoint,
                      InvalidPairingSize
                  }
);

define_subsystem!(RipeMd160);

define_subsystem!(ModExp,
                  interface ModExpInterfaceError
                  {
                      InvalidInputLength,
                      InvalidModulus,
                      DivisionByZero
                  }
);

define_subsystem!(MissingSystemFunction);
>>>>>>> 5e69d448

///
/// System function implementation.
///
pub trait SystemFunction<R: Resources, E: Subsystem> {
    /// Writes result to the `output` and returns actual output slice length that was used.
    /// Should return error on invalid inputs and if resources do not even cover basic parsing cost.
    /// in practice only pairing can have invalid input(size) on charging stage.
    fn execute<D: Extend<u8> + ?Sized, A: core::alloc::Allocator + Clone>(
        input: &[u8],
        output: &mut D,
        resources: &mut R,
        allocator: A,
    ) -> Result<(), SubsystemError<E>>;
}

///
/// System function implementation.
///
pub trait SystemFunctionExt<R: Resources> {
    /// Writes result to the `output` and returns actual output slice length that was used.
    /// Should return error on invalid inputs and if resources do not even cover basic parsing cost.
    /// in practice only pairing can have invalid input(size) on charging stage.
    fn execute<O: IOOracle, L: Logger, D: Extend<u8> + ?Sized, A: core::alloc::Allocator + Clone>(
        input: &[u8],
        output: &mut D,
        resources: &mut R,
        oracle: &mut O,
        logger: &mut L,
        allocator: A,
    ) -> Result<(), SystemFunctionError>;
}

pub struct MissingSystemFunction;

impl<R: Resources> SystemFunction<R, MissingSystemFunctionErrors> for MissingSystemFunction {
    fn execute<D: ?Sized + Extend<u8>, A: core::alloc::Allocator + Clone>(
        _: &[u8],
        _: &mut D,
        _: &mut R,
        _: A,
    ) -> Result<(), SubsystemError<MissingSystemFunctionErrors>> {
        Err(internal_error!("This system function is not defined for this system").into())
    }
}

// Additional implementations for missing projective curve operations
impl<R: Resources> SystemFunction<R, Secp256k1AddProjectiveErrors> for MissingSystemFunction {
    fn execute<D: ?Sized + Extend<u8>, A: core::alloc::Allocator + Clone>(
        _: &[u8],
        _: &mut D,
        _: &mut R,
        _: A,
    ) -> Result<(), SubsystemError<Secp256k1AddProjectiveErrors>> {
        Err(internal_error!("Secp256k1 add projective not implemented").into())
    }
}

impl<R: Resources> SystemFunction<R, Secp256k1MulProjectiveErrors> for MissingSystemFunction {
    fn execute<D: ?Sized + Extend<u8>, A: core::alloc::Allocator + Clone>(
        _: &[u8],
        _: &mut D,
        _: &mut R,
        _: A,
    ) -> Result<(), SubsystemError<Secp256k1MulProjectiveErrors>> {
        Err(internal_error!("Secp256k1 mul projective not implemented").into())
    }
}

impl<R: Resources> SystemFunction<R, Secp256r1AddProjectiveErrors> for MissingSystemFunction {
    fn execute<D: ?Sized + Extend<u8>, A: core::alloc::Allocator + Clone>(
        _: &[u8],
        _: &mut D,
        _: &mut R,
        _: A,
    ) -> Result<(), SubsystemError<Secp256r1AddProjectiveErrors>> {
        Err(internal_error!("Secp256r1 add projective not implemented").into())
    }
}

impl<R: Resources> SystemFunction<R, Secp256r1MulProjectiveErrors> for MissingSystemFunction {
    fn execute<D: ?Sized + Extend<u8>, A: core::alloc::Allocator + Clone>(
        _: &[u8],
        _: &mut D,
        _: &mut R,
        _: A,
    ) -> Result<(), SubsystemError<Secp256r1MulProjectiveErrors>> {
        Err(internal_error!("Secp256r1 mul projective not implemented").into())
    }
}

pub trait SystemFunctions<R: Resources> {
<<<<<<< HEAD
    type Keccak256: SystemFunction<R>;
    type Sha256: SystemFunction<R>;
    type Secp256k1ECRecover: SystemFunction<R>;
    type Secp256k1AddProjective: SystemFunction<R>;
    type Secp256k1MulProjective: SystemFunction<R>;
    type Secp256r1AddProjective: SystemFunction<R>;
    type Secp256r1MulProjective: SystemFunction<R>;
    type P256Verify: SystemFunction<R>;
    type Bn254Add: SystemFunction<R>;
    type Bn254Mul: SystemFunction<R>;
    type Bn254PairingCheck: SystemFunction<R>;
    type RipeMd160: SystemFunction<R>;
=======
    type Keccak256: SystemFunction<R, Keccak256Errors>;
    type Sha256: SystemFunction<R, Sha256Errors>;
    type Secp256k1ECRecover: SystemFunction<R, Secp256k1ECRecoverErrors>;
    type Secp256k1AddProjective: SystemFunction<R, Secp256k1AddProjectiveErrors>;
    type Secp256k1MulProjective: SystemFunction<R, Secp256k1MulProjectiveErrors>;
    type Secp256r1AddProjective: SystemFunction<R, Secp256r1AddProjectiveErrors>;
    type Secp256r1MulProjective: SystemFunction<R, Secp256r1MulProjectiveErrors>;
    type P256Verify: SystemFunction<R, P256VerifyErrors>;
    type Bn254Add: SystemFunction<R, Bn254AddErrors>;
    type Bn254Mul: SystemFunction<R, Bn254MulErrors>;
    type Bn254PairingCheck: SystemFunction<R, Bn254PairingCheckErrors>;
    type RipeMd160: SystemFunction<R, RipeMd160Errors>;
    type ModExp: SystemFunction<R, ModExpErrors>;
>>>>>>> 5e69d448

    fn keccak256<D: Extend<u8> + ?Sized, A: core::alloc::Allocator + Clone>(
        input: &[u8],
        output: &mut D,
        resources: &mut R,
        allocator: A,
    ) -> Result<(), SubsystemError<Keccak256Errors>> {
        Self::Keccak256::execute(input, output, resources, allocator)
    }

    fn sha256<D: Extend<u8> + ?Sized, A: core::alloc::Allocator + Clone>(
        input: &[u8],
        output: &mut D,
        resources: &mut R,
        allocator: A,
    ) -> Result<(), SubsystemError<Sha256Errors>> {
        Self::Sha256::execute(input, output, resources, allocator)
    }

    fn secp256k1_ec_recover<D: Extend<u8> + ?Sized, A: core::alloc::Allocator + Clone>(
        input: &[u8],
        output: &mut D,
        resources: &mut R,
        allocator: A,
    ) -> Result<(), SubsystemError<Secp256k1ECRecoverErrors>> {
        Self::Secp256k1ECRecover::execute(input, output, resources, allocator)
    }

    fn secp256k1_add_projective<D: Extend<u8> + ?Sized, A: core::alloc::Allocator + Clone>(
        input: &[u8],
        output: &mut D,
        resources: &mut R,
        allocator: A,
    ) -> Result<(), SubsystemError<Secp256k1AddProjectiveErrors>> {
        Self::Secp256k1AddProjective::execute(input, output, resources, allocator)
    }

    fn secp256k1_mul_projective<D: Extend<u8> + ?Sized, A: core::alloc::Allocator + Clone>(
        input: &[u8],
        output: &mut D,
        resources: &mut R,
        allocator: A,
    ) -> Result<(), SubsystemError<Secp256k1MulProjectiveErrors>> {
        Self::Secp256k1MulProjective::execute(input, output, resources, allocator)
    }

    fn secp256r1_add_projective<D: Extend<u8> + ?Sized, A: core::alloc::Allocator + Clone>(
        input: &[u8],
        output: &mut D,
        resources: &mut R,
        allocator: A,
    ) -> Result<(), SubsystemError<Secp256r1AddProjectiveErrors>> {
        Self::Secp256r1AddProjective::execute(input, output, resources, allocator)
    }

    fn secp256r1_mul_projective<D: Extend<u8> + ?Sized, A: core::alloc::Allocator + Clone>(
        input: &[u8],
        output: &mut D,
        resources: &mut R,
        allocator: A,
    ) -> Result<(), SubsystemError<Secp256r1MulProjectiveErrors>> {
        Self::Secp256r1MulProjective::execute(input, output, resources, allocator)
    }

    fn p256_verify<D: Extend<u8> + ?Sized, A: core::alloc::Allocator + Clone>(
        input: &[u8],
        output: &mut D,
        resources: &mut R,
        allocator: A,
    ) -> Result<(), SubsystemError<P256VerifyErrors>> {
        Self::P256Verify::execute(input, output, resources, allocator)
    }

    fn bn254_add<D: Extend<u8> + ?Sized, A: core::alloc::Allocator + Clone>(
        input: &[u8],
        output: &mut D,
        resources: &mut R,
        allocator: A,
    ) -> Result<(), SubsystemError<Bn254AddErrors>> {
        Self::Bn254Add::execute(input, output, resources, allocator)
    }

    fn bn254_mul<D: Extend<u8> + ?Sized, A: core::alloc::Allocator + Clone>(
        input: &[u8],
        output: &mut D,
        resources: &mut R,
        allocator: A,
    ) -> Result<(), SubsystemError<Bn254MulErrors>> {
        Self::Bn254Mul::execute(input, output, resources, allocator)
    }

    fn bn254_pairing_check<D: Extend<u8> + ?Sized, A: core::alloc::Allocator + Clone>(
        input: &[u8],
        output: &mut D,
        resources: &mut R,
        allocator: A,
    ) -> Result<(), SubsystemError<Bn254PairingCheckErrors>> {
        Self::Bn254PairingCheck::execute(input, output, resources, allocator)
    }

    fn ripemd160<D: Extend<u8> + ?Sized, A: core::alloc::Allocator + Clone>(
        input: &[u8],
        output: &mut D,
        resources: &mut R,
        allocator: A,
    ) -> Result<(), SubsystemError<RipeMd160Errors>> {
        Self::RipeMd160::execute(input, output, resources, allocator)
    }
}

pub trait SystemFunctionsExt<R: Resources> {
    type ModExp: SystemFunctionExt<R>;

    fn mod_exp<O: IOOracle, L: Logger, D: Extend<u8> + ?Sized, A: core::alloc::Allocator + Clone>(
        input: &[u8],
        output: &mut D,
        resources: &mut R,
        oracle: &mut O,
        logger: &mut L,
        allocator: A,
<<<<<<< HEAD
    ) -> Result<(), SystemFunctionError> {
        Self::ModExp::execute(input, output, resources, oracle, logger, allocator)
=======
    ) -> Result<(), SubsystemError<ModExpErrors>> {
        Self::ModExp::execute(input, output, resources, allocator)
>>>>>>> 5e69d448
    }
}<|MERGE_RESOLUTION|>--- conflicted
+++ resolved
@@ -1,7 +1,3 @@
-<<<<<<< HEAD
-use super::{errors::InternalError, logger::Logger, Resources};
-use crate::{internal_error, system::errors::SystemFunctionError, system_io_oracle::IOOracle};
-=======
 use crate::{define_subsystem, internal_error};
 
 use super::{
@@ -57,7 +53,6 @@
 );
 
 define_subsystem!(MissingSystemFunction);
->>>>>>> 5e69d448
 
 ///
 /// System function implementation.
@@ -77,7 +72,7 @@
 ///
 /// System function implementation.
 ///
-pub trait SystemFunctionExt<R: Resources> {
+pub trait SystemFunctionExt<R: Resources, E: Subsystem> {
     /// Writes result to the `output` and returns actual output slice length that was used.
     /// Should return error on invalid inputs and if resources do not even cover basic parsing cost.
     /// in practice only pairing can have invalid input(size) on charging stage.
@@ -88,7 +83,7 @@
         oracle: &mut O,
         logger: &mut L,
         allocator: A,
-    ) -> Result<(), SystemFunctionError>;
+    ) -> Result<(), SubsystemError<E>>;
 }
 
 pub struct MissingSystemFunction;
@@ -150,7 +145,6 @@
 }
 
 pub trait SystemFunctions<R: Resources> {
-<<<<<<< HEAD
     type Keccak256: SystemFunction<R>;
     type Sha256: SystemFunction<R>;
     type Secp256k1ECRecover: SystemFunction<R>;
@@ -163,21 +157,6 @@
     type Bn254Mul: SystemFunction<R>;
     type Bn254PairingCheck: SystemFunction<R>;
     type RipeMd160: SystemFunction<R>;
-=======
-    type Keccak256: SystemFunction<R, Keccak256Errors>;
-    type Sha256: SystemFunction<R, Sha256Errors>;
-    type Secp256k1ECRecover: SystemFunction<R, Secp256k1ECRecoverErrors>;
-    type Secp256k1AddProjective: SystemFunction<R, Secp256k1AddProjectiveErrors>;
-    type Secp256k1MulProjective: SystemFunction<R, Secp256k1MulProjectiveErrors>;
-    type Secp256r1AddProjective: SystemFunction<R, Secp256r1AddProjectiveErrors>;
-    type Secp256r1MulProjective: SystemFunction<R, Secp256r1MulProjectiveErrors>;
-    type P256Verify: SystemFunction<R, P256VerifyErrors>;
-    type Bn254Add: SystemFunction<R, Bn254AddErrors>;
-    type Bn254Mul: SystemFunction<R, Bn254MulErrors>;
-    type Bn254PairingCheck: SystemFunction<R, Bn254PairingCheckErrors>;
-    type RipeMd160: SystemFunction<R, RipeMd160Errors>;
-    type ModExp: SystemFunction<R, ModExpErrors>;
->>>>>>> 5e69d448
 
     fn keccak256<D: Extend<u8> + ?Sized, A: core::alloc::Allocator + Clone>(
         input: &[u8],
@@ -298,12 +277,7 @@
         oracle: &mut O,
         logger: &mut L,
         allocator: A,
-<<<<<<< HEAD
-    ) -> Result<(), SystemFunctionError> {
+    ) -> Result<(), SubsystemError<ModExpErrors>> {
         Self::ModExp::execute(input, output, resources, oracle, logger, allocator)
-=======
-    ) -> Result<(), SubsystemError<ModExpErrors>> {
-        Self::ModExp::execute(input, output, resources, allocator)
->>>>>>> 5e69d448
     }
 }