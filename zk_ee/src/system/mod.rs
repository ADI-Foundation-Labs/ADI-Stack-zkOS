--- conflicted
+++ resolved
@@ -87,15 +87,11 @@
         self.metadata.block_level_metadata.block_number
     }
 
-<<<<<<< HEAD
+    pub fn get_mix_hash(&self) -> &U256 {
+        &self.metadata.block_level_metadata.mix_hash
+    }
+
     pub fn get_blockhash(&self, block_number: u64) -> U256 {
-=======
-    pub fn get_mix_hash(&self) -> ruint::aliases::U256 {
-        self.metadata.block_level_metadata.mix_hash
-    }
-
-    pub fn get_blockhash(&self, block_number: u64) -> ruint::aliases::U256 {
->>>>>>> 87ca8275
         let current_block_number = self.metadata.block_level_metadata.block_number;
         if block_number >= current_block_number
             || block_number < current_block_number.saturating_sub(256)
