--- conflicted
+++ resolved
@@ -127,15 +127,10 @@
             // Out of range
             Bytes32::ZERO
         } else {
-<<<<<<< HEAD
-            let index = current_block_number - block_number - 1;
+            let index = 256 - (current_block_number - block_number);
             self.metadata
                 .block_historical_hash(index)
                 .expect("historical hash of limited depth must be provided")
-=======
-            let index = 256 - (current_block_number - block_number);
-            self.metadata.block_level_metadata.block_hashes.0[index as usize]
->>>>>>> 4ae3e0f2
         }
     }
 
