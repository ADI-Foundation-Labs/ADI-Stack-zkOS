use super::*;
pub mod base_system_functions;
pub mod call_modifiers;
pub mod constants;
pub mod errors;
mod execution_environment;
mod io;
pub mod logger;
pub mod metadata;
pub mod resources;
mod result_keeper;

pub use self::base_system_functions::*;
pub use self::call_modifiers::*;
pub use self::constants::*;
pub use self::execution_environment::*;
pub use self::io::*;
pub use self::logger::NullLogger;

pub use self::resources::*;
pub use self::result_keeper::*;

pub const MAX_GLOBAL_CALLS_STACK_DEPTH: usize = 1024; // even though we do not have to formally limit it,
                                                      // for all practical purposes (63/64) ^ 1024 is 10^-7, and it's unlikely that one can create any new frame
                                                      // with such remaining resources

use core::alloc::Allocator;
use core::fmt::Write;

use self::{
    errors::{InternalError, SystemError},
    logger::Logger,
    metadata::{BlockMetadataFromOracle, Metadata},
};
use crate::utils::Bytes32;
use crate::{
    execution_environment_type::ExecutionEnvironmentType,
    system_io_oracle::{IOOracle, NewTxContentIterator},
    types_config::{EthereumIOTypesConfig, SystemIOTypesConfig},
    utils::USIZE_SIZE,
};

use ruint::aliases::B160;
use u256::U256;

pub trait SystemTypes {
    /// Handles all side effects and information from the outside world.
    type IO: IOSubsystem<IOTypes = Self::IOTypes, Resources = Self::Resources>;

    /// Common system functions implementation(ecrecover, keccak256, ecadd, etc).
    type SystemFunctions: SystemFunctions<Self::Resources>;

    type Logger: Logger + Default;

    // These are just shorthands. They are completely defined by the above types.
    type IOTypes: SystemIOTypesConfig;
    type Resources: Resources + Default;
    type Allocator: Allocator + Clone + Default;
}
pub trait EthereumLikeTypes: SystemTypes<IOTypes = EthereumIOTypesConfig> {}

pub struct System<S: SystemTypes> {
    pub io: S::IO,
    metadata: Metadata<S::IOTypes>,
    allocator: S::Allocator,
}

pub struct SystemFrameSnapshot<S: SystemTypes> {
    io: <S::IO as IOSubsystem>::StateSnapshot,
}

impl<S: SystemTypes> System<S> {
    /// Returns logger for debugging purposes.
    pub fn get_logger(&self) -> S::Logger {
        S::Logger::default()
    }

    pub fn get_allocator(&self) -> S::Allocator {
        self.allocator.clone()
    }

    pub fn get_tx_origin(&self) -> <S::IOTypes as SystemIOTypesConfig>::Address {
        self.metadata.tx_origin.clone()
    }

    pub fn get_block_number(&self) -> u64 {
        self.metadata.block_level_metadata.block_number
    }

<<<<<<< HEAD
    pub fn get_mix_hash(&self) -> &U256 {
        &self.metadata.block_level_metadata.mix_hash
=======
    pub fn get_mix_hash(&self) -> ruint::aliases::U256 {
        #[cfg(feature = "prevrandao")]
        {
            self.metadata.block_level_metadata.mix_hash
        }

        #[cfg(not(feature = "prevrandao"))]
        {
            ruint::aliases::U256::ONE
        }
>>>>>>> 1dcaf8a3
    }

    pub fn get_blockhash(&self, block_number: u64) -> U256 {
        let current_block_number = self.metadata.block_level_metadata.block_number;
        if block_number >= current_block_number
            || block_number < current_block_number.saturating_sub(256)
        {
            // Out of range
            U256::zero()
        } else {
            let index = current_block_number - block_number - 1;
            self.metadata.block_level_metadata.block_hashes.0[index as usize].clone()
        }
    }

    pub fn get_chain_id(&self) -> u64 {
        self.metadata.chain_id
    }

    pub fn get_coinbase(&self) -> B160 {
        self.metadata.block_level_metadata.coinbase
    }

    pub fn get_eip1559_basefee(&self) -> U256 {
        self.metadata.block_level_metadata.eip1559_basefee.clone()
    }

    pub fn get_native_price(&self) -> U256 {
        self.metadata.block_level_metadata.native_price.clone()
    }

    pub fn get_gas_limit(&self) -> u64 {
        self.metadata.block_level_metadata.gas_limit
    }

    pub fn get_gas_per_pubdata(&self) -> U256 {
        self.metadata.block_level_metadata.gas_per_pubdata.clone()
    }

    pub fn get_gas_price(&self) -> U256 {
        self.metadata.tx_gas_price.clone()
    }

    pub fn get_timestamp(&self) -> u64 {
        self.metadata.block_level_metadata.timestamp
    }

    pub fn storage_code_version_for_execution_environment<'a, EE: ExecutionEnvironment<'a, S>>(
        &self,
    ) -> Result<u8, InternalError> {
        // TODO
        Ok(1)
    }

    pub fn set_tx_context(
        &mut self,
        tx_origin: <S::IOTypes as SystemIOTypesConfig>::Address,
        tx_gas_price: &U256,
    ) {
        self.metadata.tx_origin = tx_origin;
        self.metadata.tx_gas_price = tx_gas_price.clone();
    }

    pub fn net_pubdata_used(&self) -> Result<u64, InternalError> {
        self.io.net_pubdata_used()
    }
}

impl<S: SystemTypes> System<S>
where
    S::IO: IOSubsystemExt,
{
    /// Starts a new "global" frame(with separate memory frame).
    /// Returns the snapshot which the system can rollback to on finishing the frame.
    #[track_caller]
    pub fn start_global_frame(&mut self) -> Result<SystemFrameSnapshot<S>, InternalError> {
        let mut logger = self.get_logger();
        let _ = logger.write_fmt(format_args!("Start global frame\n"));
        let io = self.io.start_io_frame()?;

        Ok(SystemFrameSnapshot { io })
    }

    /// Finishes a global frame, reverts I/O writes in case of revert.
    /// If `rollback_handle` is provided, will revert to the requested snapshot.
    #[track_caller]
    pub fn finish_global_frame(
        &mut self,
        rollback_handle: Option<&SystemFrameSnapshot<S>>,
    ) -> Result<(), InternalError> {
        let mut logger = self.get_logger();
        let _ = logger.write_fmt(format_args!(
            "Finish global frame, revert = {}\n",
            rollback_handle.is_some()
        ));

        // revert IO if needed, and copy memory
        self.io.finish_io_frame(rollback_handle.map(|x| &x.io))?;

        Ok(())
    }

    /// Finishes current transaction executions, returns execution stats.
    pub fn flush_tx(&mut self) -> Result<u32, InternalError> {
        self.io.finish_tx()?;

        Ok(0)
    }

    pub fn init_from_oracle(
        mut oracle: <S::IO as IOSubsystemExt>::IOOracle,
    ) -> Result<Self, InternalError> {
        // get metadata for block
        let block_level_metadata: BlockMetadataFromOracle = oracle.get_block_level_metadata();
        let io = S::IO::init_from_oracle(oracle)?;

        let metadata = Metadata {
            // For now, we're getting the chain id from the block level metadata.
            // in the future, we might want to do a separate call to oracle for that.
            chain_id: block_level_metadata.chain_id,
            tx_origin: Default::default(),
            tx_gas_price: Default::default(),
            block_level_metadata,
        };
        let system = Self {
            io,
            metadata,
            allocator: S::Allocator::default(),
        };

        Ok(system)
    }

    pub fn try_begin_next_tx(
        &mut self,
        tx_write_iter: &mut impl crate::oracle::SafeUsizeWritable,
    ) -> Result<Option<usize>, ()> {
        let next_tx_len_bytes = match self.io.oracle().try_begin_next_tx() {
            None => return Ok(None),
            Some(size) => size.get() as usize,
        };
        let next_tx_len_usize_words = next_tx_len_bytes.next_multiple_of(USIZE_SIZE) / USIZE_SIZE;
        if tx_write_iter.len() < next_tx_len_usize_words {
            return Err(());
        }
        let tx_iterator = self
            .io
            .oracle()
            .create_oracle_access_iterator::<NewTxContentIterator>(())
            .expect("must create iterator for the content");
        if tx_iterator.len() != next_tx_len_usize_words {
            return Err(());
        }
        for word in tx_iterator {
            unsafe {
                tx_write_iter.write_usize(word);
            }
        }

        self.io.begin_next_tx();

        Ok(Some(next_tx_len_bytes))
    }

    pub fn deploy_bytecode(
        &mut self,
        for_ee: ExecutionEnvironmentType,
        resources: &mut S::Resources,
        at_address: &<S::IOTypes as SystemIOTypesConfig>::Address,
        bytecode: &[u8],
        bytecode_len: u32,
        artifacts_len: u32,
    ) -> Result<&'static [u8], SystemError> {
        // IO is fully responsible to to deploy
        // and at the end we just need to remap slice
        let bytecode = self.io.deploy_code(
            for_ee,
            resources,
            at_address,
            &bytecode,
            bytecode_len,
            artifacts_len,
        )?;

        Ok(bytecode)
    }

    pub fn set_bytecode_details(
        &mut self,
        resources: &mut S::Resources,
        at_address: &<S::IOTypes as SystemIOTypesConfig>::Address,
        ee: ExecutionEnvironmentType,
        bytecode_hash: Bytes32,
        bytecode_len: u32,
        artifacts_len: u32,
        observable_bytecode_hash: Bytes32,
        observable_bytecode_len: u32,
    ) -> Result<(), SystemError> {
        self.io.set_bytecode_details(
            resources,
            at_address,
            ee,
            bytecode_hash,
            bytecode_len,
            artifacts_len,
            observable_bytecode_hash,
            observable_bytecode_len,
        )
    }

    /// Finish system execution.
    pub fn finish(
        self,
        block_hash: Bytes32,
        l1_to_l2_txs_hash: Bytes32,
        upgrade_tx_hash: Bytes32,
        result_keeper: &mut impl IOResultKeeper<S::IOTypes>,
    ) -> <S::IO as IOSubsystemExt>::FinalData {
        let logger = self.get_logger();
        self.io.finish(
            self.metadata.block_level_metadata,
            block_hash,
            l1_to_l2_txs_hash,
            upgrade_tx_hash,
            result_keeper,
            logger,
        )
    }
}<|MERGE_RESOLUTION|>--- conflicted
+++ resolved
@@ -87,11 +87,7 @@
         self.metadata.block_level_metadata.block_number
     }
 
-<<<<<<< HEAD
     pub fn get_mix_hash(&self) -> &U256 {
-        &self.metadata.block_level_metadata.mix_hash
-=======
-    pub fn get_mix_hash(&self) -> ruint::aliases::U256 {
         #[cfg(feature = "prevrandao")]
         {
             self.metadata.block_level_metadata.mix_hash
@@ -99,9 +95,8 @@
 
         #[cfg(not(feature = "prevrandao"))]
         {
-            ruint::aliases::U256::ONE
-        }
->>>>>>> 1dcaf8a3
+            &U256::ONE
+        }
     }
 
     pub fn get_blockhash(&self, block_number: u64) -> U256 {
