//! IO subsystem interface.
//! Interface is split into a user-facing minimal interface (exposed to EEs)
//! and an extended one with more functionality for use within the
//! rest of the system and bootloader.

use core::marker::PhantomData;

use super::errors::internal::InternalError;
use super::errors::system::SystemError;
use super::Resources;
use crate::common_structs::GenericEventContentRef;
use crate::common_structs::GenericEventContentWithTxRef;
use crate::common_structs::GenericLogContentWithTxRef;
use crate::define_subsystem;
use crate::execution_environment_type::ExecutionEnvironmentType;
use crate::kv_markers::UsizeDeserializable;
use crate::kv_markers::MAX_EVENT_TOPICS;
use crate::system::IOResultKeeper;
use crate::system::Logger;
use crate::system_io_oracle::IOOracle;
use crate::types_config::{EthereumIOTypesConfig, SystemIOTypesConfig};
use crate::utils::Bytes32;
use arrayvec::ArrayVec;
use ruint::aliases::U256;

///
/// User facing IO trait.
/// Completely hides both IO internals (how storage is modeled),
/// as well as any cost model.
///
pub trait IOSubsystem: Sized {
    type Resources: Resources;
    type IOTypes: SystemIOTypesConfig;
    type StateSnapshot: core::fmt::Debug;

    /// Read value from storage at a given slot (address, key).
    fn storage_read<const TRANSIENT: bool>(
        &mut self,
        ee_type: ExecutionEnvironmentType,
        resources: &mut Self::Resources,
        address: &<Self::IOTypes as SystemIOTypesConfig>::Address,
        key: &<Self::IOTypes as SystemIOTypesConfig>::StorageKey,
    ) -> Result<<Self::IOTypes as SystemIOTypesConfig>::StorageValue, SystemError>;

    /// Write value in the storage at a given slot (address, key).
    fn storage_write<const TRANSIENT: bool>(
        &mut self,
        ee_type: ExecutionEnvironmentType,
        resources: &mut Self::Resources,
        address: &<Self::IOTypes as SystemIOTypesConfig>::Address,
        key: &<Self::IOTypes as SystemIOTypesConfig>::StorageKey,
        value_to_write: &<Self::IOTypes as SystemIOTypesConfig>::StorageValue,
    ) -> Result<(), SystemError>;

    /// Read the token balance for a given address.
    fn get_nominal_token_balance(
        &mut self,
        ee_type: ExecutionEnvironmentType,
        resources: &mut Self::Resources,
        address: &<Self::IOTypes as SystemIOTypesConfig>::Address,
    ) -> Result<<Self::IOTypes as SystemIOTypesConfig>::NominalTokenValue, SystemError>;

    /// Read observable bytecode size for a given address.
    fn get_observable_bytecode_size(
        &mut self,
        ee_type: ExecutionEnvironmentType,
        resources: &mut Self::Resources,
        address: &<Self::IOTypes as SystemIOTypesConfig>::Address,
    ) -> Result<u32, SystemError>;

    /// Read observable bytecode hash for a given address.
    fn get_observable_bytecode_hash(
        &mut self,
        ee_type: ExecutionEnvironmentType,
        resources: &mut Self::Resources,
        address: &<Self::IOTypes as SystemIOTypesConfig>::Address,
    ) -> Result<<Self::IOTypes as SystemIOTypesConfig>::BytecodeHashValue, SystemError>;

    /// Read observable bytecode  for a given address.
    fn get_observable_bytecode(
        &mut self,
        ee_type: ExecutionEnvironmentType,
        resources: &mut Self::Resources,
        address: &<Self::IOTypes as SystemIOTypesConfig>::Address,
    ) -> Result<&'static [u8], SystemError>;

    /// Get balance of the currently executing address.
    /// WARNING: this function assumes the address's properties to be warm,
    /// it raises an internal error otherwise.
    fn get_selfbalance(
        &mut self,
        ee_type: ExecutionEnvironmentType,
        resources: &mut Self::Resources,
        address: &<Self::IOTypes as SystemIOTypesConfig>::Address,
    ) -> Result<<Self::IOTypes as SystemIOTypesConfig>::NominalTokenValue, SystemError>;

    /// Emit an event.
    fn emit_event(
        &mut self,
        ee_type: ExecutionEnvironmentType,
        resources: &mut Self::Resources,
        address: &<Self::IOTypes as SystemIOTypesConfig>::Address,
        topics: &ArrayVec<<Self::IOTypes as SystemIOTypesConfig>::EventKey, MAX_EVENT_TOPICS>,
        data: &[u8],
    ) -> Result<(), SystemError>;

    /// Emit a l1 -> l2 message.
    ///
    /// Returns message data hash.
    fn emit_l1_message(
        &mut self,
        ee_type: ExecutionEnvironmentType,
        resources: &mut Self::Resources,
        address: &<Self::IOTypes as SystemIOTypesConfig>::Address,
        data: &[u8],
    ) -> Result<Bytes32, SystemError>;

    /// Mark an account to be destructed at the end of the transaction.
    /// Perform token transfer to beneficiary.
    fn mark_for_deconstruction(
        &mut self,
        from_ee: ExecutionEnvironmentType,
        resources: &mut Self::Resources,
        at_address: &<Self::IOTypes as SystemIOTypesConfig>::Address,
        nominal_token_beneficiary: &<Self::IOTypes as SystemIOTypesConfig>::Address,
        in_constructor: bool,
    ) -> Result<(), DeconstructionSubsystemError>;

    fn net_pubdata_used(&self) -> Result<u64, InternalError>;

    /// Starts a new "local" frame that does not that memory (like `near_call` in the EraVM).
    /// Returns a snapshot to which the system can rollback to on frame finish.
    fn start_io_frame(&mut self) -> Result<<Self as IOSubsystem>::StateSnapshot, InternalError>;

    /// Finishes "local" frame, reverts I/O writes in case of revert.
    /// If `rollback_handle` is provided, will rollback to requested snapshot.
    fn finish_io_frame(
        &mut self,
        rollback_handle: Option<&<Self as IOSubsystem>::StateSnapshot>,
    ) -> Result<(), InternalError>;

    fn get_refund_counter(&'_ self) -> Option<&'_ Self::Resources>;
}

pub trait Maybe<T> {
    fn construct(f: impl FnOnce() -> T) -> Self;
    fn try_construct<E>(f: impl FnOnce() -> Result<T, E>) -> Result<Self, E>
    where
        Self: Sized;
}

pub struct Just<T>(pub T);
impl<T> Maybe<T> for Just<T> {
    fn construct(f: impl FnOnce() -> T) -> Self {
        Self(f())
    }

    fn try_construct<E>(f: impl FnOnce() -> Result<T, E>) -> Result<Self, E>
    where
        Self: Sized,
    {
        f().map(Self)
    }
}

pub struct Nothing;
impl<T> Maybe<T> for Nothing {
    fn construct(_: impl FnOnce() -> T) -> Self {
        Self
    }

    fn try_construct<E>(_f: impl FnOnce() -> Result<T, E>) -> Result<Self, E>
    where
        Self: Sized,
    {
        Ok(Self)
    }
}

/// Struct holding the values returned by an account properties
/// read request.
///
/// Each field that was requested in the corresponding [AccountDataRequest] is [Just] and the others are [Nothing].
#[derive(Clone, Copy, Debug, Default)]
pub struct AccountData<
    EEVersion,
    ObservableBytecodeHash,
    ObservableBytecodeLen,
    Nonce,
    BytecodeHash,
    UnpaddedCodeLen,
    ArtifactsLen,
    NominalTokenBalance,
    Bytecode,
    CodeVersion,
    IsDelegated,
> {
    pub ee_version: EEVersion,
    pub observable_bytecode_hash: ObservableBytecodeHash,
    pub observable_bytecode_len: ObservableBytecodeLen,
    pub nonce: Nonce,
    pub bytecode_hash: BytecodeHash,
    pub unpadded_code_len: UnpaddedCodeLen,
    pub artifacts_len: ArtifactsLen,
    pub nominal_token_balance: NominalTokenBalance,
    pub bytecode: Bytecode,
    pub code_version: CodeVersion,
    pub is_delegated: IsDelegated,
}

impl<A, B, C, D, E, F, G, H> AccountData<A, B, C, D, E, Just<u32>, Just<u32>, F, G, H, Just<bool>> {
    pub fn is_contract(&self) -> bool {
        !self.is_delegated.0 && (self.unpadded_code_len.0 > 0 || self.artifacts_len.0 > 0)
    }
}

impl<A, B, C, D, E, F, G, H> AccountData<A, B, C, Just<u64>, D, Just<u32>, Just<u32>, E, F, G, H> {
    pub fn can_deploy_into(&self) -> bool {
        self.unpadded_code_len.0 == 0 && self.artifacts_len.0 == 0 && self.nonce.0 == 0
    }
}

/// A ZST for specifying which account fields to get.
pub struct AccountDataRequest<T>(PhantomData<T>);

impl
    AccountDataRequest<
        AccountData<
            Nothing,
            Nothing,
            Nothing,
            Nothing,
            Nothing,
            Nothing,
            Nothing,
            Nothing,
            Nothing,
            Nothing,
            Nothing,
        >,
    >
{
    pub fn empty() -> Self {
        Self(PhantomData)
    }
}

impl<A, B, C, D, E, F, G, H, I, J, K>
    AccountDataRequest<AccountData<A, B, C, D, E, F, G, H, I, J, K>>
{
    pub fn with_ee_version(
        self,
    ) -> AccountDataRequest<AccountData<Just<u8>, B, C, D, E, F, G, H, I, J, K>> {
        AccountDataRequest(PhantomData)
    }
    pub fn with_observable_bytecode_hash<T>(
        self,
    ) -> AccountDataRequest<AccountData<A, Just<T>, C, D, E, F, G, H, I, J, K>> {
        AccountDataRequest(PhantomData)
    }

    pub fn with_observable_bytecode_len(
        self,
    ) -> AccountDataRequest<AccountData<A, B, Just<u32>, D, E, F, G, H, I, J, K>> {
        AccountDataRequest(PhantomData)
    }

    pub fn with_nonce(
        self,
    ) -> AccountDataRequest<AccountData<A, B, C, Just<u64>, E, F, G, H, I, J, K>> {
        AccountDataRequest(PhantomData)
    }

    pub fn with_bytecode_hash<T>(
        self,
    ) -> AccountDataRequest<AccountData<A, B, C, D, Just<T>, F, G, H, I, J, K>> {
        AccountDataRequest(PhantomData)
    }

    pub fn with_unpadded_code_len(
        self,
    ) -> AccountDataRequest<AccountData<A, B, C, D, E, Just<u32>, G, H, I, J, K>> {
        AccountDataRequest(PhantomData)
    }

    pub fn with_artifacts_len(
        self,
    ) -> AccountDataRequest<AccountData<A, B, C, D, E, F, Just<u32>, H, I, J, K>> {
        AccountDataRequest(PhantomData)
    }

    pub fn with_nominal_token_balance<T>(
        self,
    ) -> AccountDataRequest<AccountData<A, B, C, D, E, F, G, Just<T>, I, J, K>> {
        AccountDataRequest(PhantomData)
    }

    pub fn with_bytecode(
        self,
    ) -> AccountDataRequest<AccountData<A, B, C, D, E, F, G, H, Just<&'static [u8]>, J, K>> {
        AccountDataRequest(PhantomData)
    }

    pub fn with_code_version(
        self,
    ) -> AccountDataRequest<AccountData<A, B, C, D, E, F, G, H, I, Just<u8>, J>> {
        AccountDataRequest(PhantomData)
    }

    pub fn with_is_delegated(
        self,
    ) -> AccountDataRequest<AccountData<A, B, C, D, E, F, G, H, I, J, Just<bool>>> {
        AccountDataRequest(PhantomData)
    }
}

///
/// Extended IO trait for use in the system and bootloader.
///
pub trait IOSubsystemExt: IOSubsystem {
    type IOOracle: IOOracle;

    fn init_from_oracle(oracle: Self::IOOracle) -> Result<Self, InternalError>;

    fn oracle(&mut self) -> &mut Self::IOOracle;

    /// Indicate the a new transaction is being processed.
    fn begin_next_tx(&mut self);

    /// Finish current transaction, destructing accounts marked during
    /// selfdestruct.
    fn finish_tx(&mut self) -> Result<(), InternalError>;

    /// Touch a slot (address, key) to make it warm.
    fn storage_touch(
        &mut self,
        ee_type: ExecutionEnvironmentType,
        resources: &mut Self::Resources,
        address: &<Self::IOTypes as SystemIOTypesConfig>::Address,
        key: &<Self::IOTypes as SystemIOTypesConfig>::StorageKey,
        is_access_list: bool,
    ) -> Result<(), SystemError>;

    /// Read an account's nonce.
    fn read_nonce(
        &mut self,
        ee_type: ExecutionEnvironmentType,
        resources: &mut Self::Resources,
        address: &<Self::IOTypes as SystemIOTypesConfig>::Address,
    ) -> Result<u64, SystemError>;

    /// Increments an account's nonce and
    /// returns the old nonce.
    fn increment_nonce(
        &mut self,
        ee_type: ExecutionEnvironmentType,
        resources: &mut Self::Resources,
        address: &<Self::IOTypes as SystemIOTypesConfig>::Address,
        increment_by: u64,
    ) -> Result<u64, NonceSubsystemError>;

    /// Perform a transfer of token balance.
    fn transfer_nominal_token_value(
        &mut self,
        ee_type: ExecutionEnvironmentType,
        resources: &mut Self::Resources,
        from: &<Self::IOTypes as SystemIOTypesConfig>::Address,
        to: &<Self::IOTypes as SystemIOTypesConfig>::Address,
        amount: &<Self::IOTypes as SystemIOTypesConfig>::NominalTokenValue,
    ) -> Result<(), BalanceSubsystemError>;

    /// Touch an account to make it warm.
    fn touch_account(
        &mut self,
        ee_type: ExecutionEnvironmentType,
        resources: &mut Self::Resources,
        address: &<Self::IOTypes as SystemIOTypesConfig>::Address,
        is_access_list: bool,
    ) -> Result<(), SystemError>;

    /// Generic function to read some of an account's properties
    fn read_account_properties<
        EEVersion: Maybe<u8>,
        ObservableBytecodeHash: Maybe<<Self::IOTypes as SystemIOTypesConfig>::BytecodeHashValue>,
        ObservableBytecodeLen: Maybe<u32>,
        Nonce: Maybe<u64>,
        BytecodeHash: Maybe<<Self::IOTypes as SystemIOTypesConfig>::BytecodeHashValue>,
        BytecodeLen: Maybe<u32>,
        ArtifactsLen: Maybe<u32>,
        NominalTokenBalance: Maybe<<Self::IOTypes as SystemIOTypesConfig>::NominalTokenValue>,
        Bytecode: Maybe<&'static [u8]>,
        CodeVersion: Maybe<u8>,
        IsDelegated: Maybe<bool>,
    >(
        &mut self,
        ee_type: ExecutionEnvironmentType,
        resources: &mut Self::Resources,
        address: &<Self::IOTypes as SystemIOTypesConfig>::Address,
        request: AccountDataRequest<
            AccountData<
                EEVersion,
                ObservableBytecodeHash,
                ObservableBytecodeLen,
                Nonce,
                BytecodeHash,
                BytecodeLen,
                ArtifactsLen,
                NominalTokenBalance,
                Bytecode,
                CodeVersion,
                IsDelegated,
            >,
        >,
    ) -> Result<
        AccountData<
            EEVersion,
            ObservableBytecodeHash,
            ObservableBytecodeLen,
            Nonce,
            BytecodeHash,
            BytecodeLen,
            ArtifactsLen,
            NominalTokenBalance,
            Bytecode,
            CodeVersion,
            IsDelegated,
        >,
        SystemError,
    >;

    /// Store bytecode from deployment.
    fn deploy_code(
        &mut self,
        from_ee: ExecutionEnvironmentType,
        resources: &mut Self::Resources,
        at_address: &<Self::IOTypes as SystemIOTypesConfig>::Address,
        bytecode: &[u8],
    ) -> Result<&'static [u8], SystemError>;

    /// Special method that allows to set bytecode under address by hash.
    /// Also, pubdata for such bytecode will not be published.
    /// This method can be only triggered during special protocol upgrade txs.
    /// Assumes bytecode is of default code version for the EE.
    fn set_bytecode_details(
        &mut self,
        resources: &mut Self::Resources,
        at_address: &<Self::IOTypes as SystemIOTypesConfig>::Address,
        ee: ExecutionEnvironmentType,
        bytecode_hash: Bytes32,
        bytecode_len: u32,
        artifacts_len: u32,
        observable_bytecode_hash: Bytes32,
        observable_bytecode_len: u32,
    ) -> Result<(), SystemError>;

    /// Special method used for EIP-7702
    fn set_delegation(
        &mut self,
        resources: &mut Self::Resources,
        at_address: &<Self::IOTypes as SystemIOTypesConfig>::Address,
        delegate: &<Self::IOTypes as SystemIOTypesConfig>::Address,
    ) -> Result<(), SystemError>;

    /// Emit a log for a l1 -> l2 tx.
    fn emit_l1_l2_tx_log(
        &mut self,
        ee_type: ExecutionEnvironmentType,
        resources: &mut Self::Resources,
        tx_hash: Bytes32,
        success: bool,
    ) -> Result<(), SystemError>;

    /// Returns old balance
    fn update_account_nominal_token_balance(
        &mut self,
        ee_type: ExecutionEnvironmentType,
        resources: &mut Self::Resources,
        address: &<Self::IOTypes as SystemIOTypesConfig>::Address,
        diff: &<Self::IOTypes as SystemIOTypesConfig>::NominalTokenValue,
        should_subtract: bool,
    ) -> Result<U256, BalanceSubsystemError>;

<<<<<<< HEAD
    /// Adds some resources to refund at the end of transaction
    fn add_to_refund_counter(&mut self, refund: Self::Resources) -> Result<(), SystemError>;
=======
    // Get number of logs emitted so far.
    fn logs_len(&self) -> u64;

    // Add EVM refund to counter
    #[cfg(feature = "evm_refunds")]
    fn add_evm_refund(&mut self, refund: u32) -> Result<(), SystemError>;
>>>>>>> 28a31ec5
}

pub trait EthereumLikeIOSubsystem: IOSubsystem<IOTypes = EthereumIOTypesConfig> {}

#[allow(type_alias_bounds)]
pub type BasicAccountDiff<IOTypes: SystemIOTypesConfig> =
    (u64, IOTypes::NominalTokenValue, IOTypes::BytecodeHashValue);

#[derive(Clone, Copy, Debug, PartialEq, Eq, Hash, Default)]
pub struct StorageDiff<IOTypes: SystemIOTypesConfig> {
    pub initial_value: IOTypes::StorageValue,
    pub current_value: IOTypes::StorageValue,
    pub is_new_storage_slot: bool,
    pub initial_value_used: bool,
}

#[derive(Clone, Copy, Debug, PartialEq, Eq, Hash)]
pub struct StorageDiffRef<'a, IOTypes: SystemIOTypesConfig> {
    pub initial_value: &'a IOTypes::StorageValue,
    pub current_value: &'a IOTypes::StorageValue,
    pub is_new_storage_slot: bool,
    pub initial_value_used: bool,
}

// Proxy trait that allows one to get dumps of the final IO state. Largely it provides iterator-based accesses
// to various elements of the IO:
// - account and storages diffs
// - logs
// - l2 to l1 logs (if any)
pub trait IOTeardown<IOTypes: SystemIOTypesConfig>: IOSubsystemExt<IOTypes = IOTypes> {
    type IOStateCommittment: Clone + UsizeDeserializable + UsizeDeserializable + core::fmt::Debug;

    fn flush_caches(&mut self, result_keeper: &mut impl IOResultKeeper<EthereumIOTypesConfig>);

    fn report_new_preimages(
        &mut self,
        result_keeper: &mut impl IOResultKeeper<EthereumIOTypesConfig>,
    );

    type AccountAddress<'a>: 'a + Clone + Copy + PartialEq + Eq + core::fmt::Debug
    where
        Self: 'a;
    type AccountDiff<'a>: 'a + Clone + Copy + PartialEq + Eq + core::fmt::Debug
    where
        Self: 'a;
    fn get_account_diff<'a>(
        &'a self,
        address: Self::AccountAddress<'a>,
    ) -> Option<Self::AccountDiff<'a>>;
    fn accounts_diffs_iterator<'a>(
        &'a self,
    ) -> impl ExactSizeIterator<Item = (Self::AccountAddress<'a>, Self::AccountDiff<'a>)> + Clone;

    type StorageKey<'a>: 'a + Clone + Copy + PartialEq + Eq + core::fmt::Debug
    where
        Self: 'a;
    type StorageDiff<'a>: 'a + Clone + Copy + PartialEq + Eq + core::fmt::Debug
    where
        Self: 'a;
    fn get_storage_diff<'a>(&'a self, key: Self::StorageKey<'a>) -> Option<Self::StorageDiff<'a>>;
    fn storage_diffs_iterator<'a>(
        &'a self,
    ) -> impl ExactSizeIterator<Item = (Self::StorageKey<'a>, Self::StorageDiff<'a>)> + Clone;

    fn events_in_this_tx_iterator<'a>(
        &'a self,
    ) -> impl ExactSizeIterator<Item = GenericEventContentRef<'a, { MAX_EVENT_TOPICS }, IOTypes>> + Clone;

    fn events_iterator<'a>(
        &'a self,
    ) -> impl ExactSizeIterator<Item = GenericEventContentWithTxRef<'a, { MAX_EVENT_TOPICS }, IOTypes>>
           + Clone;
    fn signals_iterator<'a>(
        &'a self,
    ) -> impl ExactSizeIterator<Item = GenericLogContentWithTxRef<'a, IOTypes>> + Clone;

    fn update_commitment(
        &mut self,
        state_commitment: Option<&mut Self::IOStateCommittment>,
        logger: &mut impl Logger,
        result_keeper: &mut impl IOResultKeeper<Self::IOTypes>,
    );
}

define_subsystem!(Nonce,
interface NonceError {
    NonceOverflow
});

define_subsystem!(Balance,
interface BalanceError {
    InsufficientBalance,
    Overflow,
});

define_subsystem!(Deconstruction,
interface DeconstructionError {
},
cascade DeconstructionWrapped {
    Balance(BalanceSubsystemError),
});<|MERGE_RESOLUTION|>--- conflicted
+++ resolved
@@ -480,17 +480,11 @@
         should_subtract: bool,
     ) -> Result<U256, BalanceSubsystemError>;
 
-<<<<<<< HEAD
     /// Adds some resources to refund at the end of transaction
     fn add_to_refund_counter(&mut self, refund: Self::Resources) -> Result<(), SystemError>;
-=======
-    // Get number of logs emitted so far.
-    fn logs_len(&self) -> u64;
-
-    // Add EVM refund to counter
-    #[cfg(feature = "evm_refunds")]
-    fn add_evm_refund(&mut self, refund: u32) -> Result<(), SystemError>;
->>>>>>> 28a31ec5
+
+    // // Get number of logs emitted so far.
+    // fn logs_len(&self) -> u64;
 }
 
 pub trait EthereumLikeIOSubsystem: IOSubsystem<IOTypes = EthereumIOTypesConfig> {}
