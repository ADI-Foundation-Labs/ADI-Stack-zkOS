--- conflicted
+++ resolved
@@ -449,27 +449,6 @@
         observable_bytecode_len: u32,
     ) -> Result<(), SystemError>;
 
-<<<<<<< HEAD
-=======
-    /// Special method used for EIP-7702
-    fn set_delegation(
-        &mut self,
-        resources: &mut Self::Resources,
-        at_address: &<Self::IOTypes as SystemIOTypesConfig>::Address,
-        delegate: &<Self::IOTypes as SystemIOTypesConfig>::Address,
-    ) -> Result<(), SystemError>;
-
-    fn finish(
-        self,
-        block_metadata: BlockMetadataFromOracle,
-        current_block_hash: Bytes32,
-        l1_to_l2_txs_hash: Bytes32,
-        upgrade_tx_hash: Bytes32,
-        result_keeper: &mut impl IOResultKeeper<Self::IOTypes>,
-        logger: impl Logger,
-    ) -> Self::FinalData;
-
->>>>>>> 7c0dd7d9
     /// Emit a log for a l1 -> l2 tx.
     fn emit_l1_l2_tx_log(
         &mut self,
