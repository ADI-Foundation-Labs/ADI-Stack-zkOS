--- conflicted
+++ resolved
@@ -139,9 +139,6 @@
         rollback_handle: Option<&<Self as IOSubsystem>::StateSnapshot>,
     ) -> Result<(), InternalError>;
 
-<<<<<<< HEAD
-    fn get_refund_counter(&'_ self) -> Option<&'_ Self::Resources>;
-=======
     /// Read an account's nonce.
     fn read_nonce(
         &mut self,
@@ -160,10 +157,8 @@
         increment_by: u64,
     ) -> Result<u64, NonceSubsystemError>;
 
-    #[cfg(feature = "evm_refunds")]
     /// Get current gas refund counter
-    fn get_refund_counter(&self) -> u32;
->>>>>>> 1ba51658
+    fn get_refund_counter(&'_ self) -> Option<&'_ Self::Resources>;
 }
 
 pub trait Maybe<T> {
