--- conflicted
+++ resolved
@@ -7,11 +7,6 @@
 use crypto::MiniDigest;
 use ruint::aliases::U256;
 
-<<<<<<< HEAD
-// we can empty 2 compression strategies
-#[derive(Clone, Copy, Debug, PartialEq, Eq)]
-pub enum CompressionStrategy {
-=======
 ///
 /// value diff "Era VM" compression, can be used for contracts storage values and account data fields(nonce and balance).
 /// Works for 32 bytes values, numbers encoded/decoded as BE.
@@ -25,7 +20,6 @@
 #[derive(PartialEq, Eq)]
 pub enum ValueDiffCompressionStrategy {
     Nothing,
->>>>>>> b12af27f
     Add,
     Sub,
     Transform,
@@ -82,18 +76,11 @@
                 Ok(())
             }
             Self::Add => {
-<<<<<<< HEAD
-                let mut result = initial_value.into_u256_be();
-                let of = result.overflowing_add_assign(&final_value.into_u256_be());
-                if of {
-                    32
-=======
                 let (result, of) = final_value.overflowing_sub(initial_value);
                 let length = (result.bit_len().next_multiple_of(8) / 8) as u8;
 
                 if of || length == 32 {
                     Err(())
->>>>>>> b12af27f
                 } else {
                     let metadata_byte = (length << 3) | 1;
                     hasher.update([metadata_byte]);
@@ -105,12 +92,6 @@
                 }
             }
             Self::Sub => {
-<<<<<<< HEAD
-                let mut result = initial_value.into_u256_be();
-                let of = result.overflowing_sub_assign(&final_value.into_u256_be());
-                if of {
-                    32
-=======
                 let (result, of) = initial_value.overflowing_sub(final_value);
                 let length = (result.bit_len().next_multiple_of(8) / 8) as u8;
 
@@ -130,7 +111,6 @@
                 let length = (final_value.bit_len().next_multiple_of(8) / 8) as u8;
                 if length == 32 {
                     Err(())
->>>>>>> b12af27f
                 } else {
                     let metadata_byte = (length << 3) | 3;
                     hasher.update([metadata_byte]);
