[package]
name = "zk_ee"
version.workspace = true
edition.workspace = true
authors.workspace = true
homepage.workspace = true
repository.workspace = true
license.workspace = true
keywords.workspace = true
categories.workspace = true

# See more keys and their definitions at https://doc.rust-lang.org/cargo/reference/manifest.html

[dependencies]
ruint = { version = "1.14", default-features = false, features = ["alloc"] }
cfg-if = "*"
crypto = { path = "../crypto", default-features = false }
arrayvec = { version = "0.7.4", default-features = false }
bitflags = { version = "2.6.0", default-features = false }
serde = { version = "1.0", default-features = false, features = ["derive", "alloc"], optional = true }
u256 = { path = "../supporting_crates/u256" }
cycle_marker = { path = "../cycle_marker" }

[features]
<<<<<<< HEAD
testing = ["serde", "ruint/serde", "u256/serde"]
default = ["testing"]
=======
testing = ["serde", "ruint/serde"]
default = ["testing", "error_origins"]
>>>>>>> 60131805
cycle_marker = []
error_origins = []
prevrandao = []

[dev-dependencies]
<|MERGE_RESOLUTION|>--- conflicted
+++ resolved
@@ -22,13 +22,8 @@
 cycle_marker = { path = "../cycle_marker" }
 
 [features]
-<<<<<<< HEAD
 testing = ["serde", "ruint/serde", "u256/serde"]
-default = ["testing"]
-=======
-testing = ["serde", "ruint/serde"]
 default = ["testing", "error_origins"]
->>>>>>> 60131805
 cycle_marker = []
 error_origins = []
 prevrandao = []
