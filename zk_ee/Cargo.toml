[package]
name = "zk_ee"
version.workspace = true
edition.workspace = true
authors.workspace = true
homepage.workspace = true
repository.workspace = true
license.workspace = true
keywords.workspace = true
categories.workspace = true

# See more keys and their definitions at https://doc.rust-lang.org/cargo/reference/manifest.html

[dependencies]
ruint = { version = "1.14", default-features = false, features = ["alloc"] }
cfg-if = "*"
crypto = { path = "../crypto", default-features = false }
arrayvec = { version = "0.7.4", default-features = false }
bitflags = { version = "2.6.0", default-features = false }
serde = { version = "1.0", default-features = false, features = ["derive", "alloc"], optional = true }
u256 = { path = "../supporting_crates/u256" }
cycle_marker = { path = "../cycle_marker" }

[features]
<<<<<<< HEAD
testing = ["serde", "ruint/serde", "u256/serde"]
default = ["testing"]
=======
testing = ["serde", "ruint/serde"]
default = ["testing", "error_origins"]
>>>>>>> 95660c72
cycle_marker = []
error_origins = []

[dev-dependencies]
<|MERGE_RESOLUTION|>--- conflicted
+++ resolved
@@ -22,13 +22,8 @@
 cycle_marker = { path = "../cycle_marker" }
 
 [features]
-<<<<<<< HEAD
 testing = ["serde", "ruint/serde", "u256/serde"]
-default = ["testing"]
-=======
-testing = ["serde", "ruint/serde"]
 default = ["testing", "error_origins"]
->>>>>>> 95660c72
 cycle_marker = []
 error_origins = []
 
