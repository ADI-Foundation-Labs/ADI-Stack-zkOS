use crate::prestate::*;
use crate::receipts::TransactionReceipt;
use alloy::hex;
use rig::forward_system::run::BlockOutput;
use rig::log::{error, info};
use ruint::aliases::{B160, B256, U256};
use serde::{Deserialize, Serialize};
use std::collections::HashMap;
use zk_ee::utils::u256_to_usize_saturated;

#[derive(Debug, Clone, Serialize, Deserialize, PartialEq, Eq)]
#[allow(dead_code)]
pub enum PostCheckError {
    InvalidTx { id: TxId },
    TxShouldHaveFailed { id: TxId },
    IncorrectLogs { id: TxId },
    GasMismatch { id: TxId },
    Internal,
}

#[derive(Debug, Clone, Serialize, Deserialize, PartialEq, Eq)]
#[allow(dead_code)]
pub enum TxId {
    Hash(String),
    Index(usize),
}

impl DiffTrace {
    fn collect_diffs(self, prestate_cache: &Cache, miner: B160) -> HashMap<B160, AccountState> {
        let mut updates: HashMap<B160, AccountState> = HashMap::new();
        self.result.iter().for_each(|item| {
            item.result.post.iter().for_each(|(address, account)| {
                if address.0 != miner {
                    let entry = updates.entry(address.0).or_default();
                    account
                        .balance
                        .into_iter()
                        .for_each(|bal| entry.balance = Some(bal));
                    account
                        .nonce
                        .into_iter()
                        .for_each(|x| entry.nonce = Some(x));
                    account
                        .code
                        .clone()
                        .into_iter()
                        .for_each(|x| entry.code = Some(x));

                    // Populate storage slot clears (slots present in pre but
                    // absent in post). Write 0 to them.
                    if let Some(pre_account) = item.result.pre.get(address) {
                        if let Some(pre_storage) = pre_account.storage.as_ref() {
                            let cleared_keys = pre_storage.keys().filter(|k| {
                                account
                                    .storage
                                    .as_ref()
                                    .is_none_or(|post_storage| !post_storage.contains_key(k))
                            });
                            let entry_storage = entry.storage.get_or_insert_default();
                            cleared_keys.into_iter().for_each(|key| {
                                entry_storage.insert(*key, B256::ZERO);
                            })
                        }
                    }

                    // Populate storage slot writes
                    if let Some(storage) = account.storage.as_ref() {
                        let entry_storage = entry.storage.get_or_insert_default();
                        storage.iter().for_each(|(key, value)| {
                            entry_storage.insert(*key, *value);
                        })
                    }
                }
            });
            // Add account clears
            item.result.pre.iter().for_each(|(address, _)| {
                if address.0 != miner && !updates.contains_key(&address.0) {
                    let acc = AccountState {
                        balance: Some(U256::ZERO),
                        ..Default::default()
                    };
                    updates.insert(address.0, acc);
                }
            })
        });

        // Filter out empty diffs
        // These can be empty because their value is the same as in the initial tree
        // or the post state was empty. Note that if the account was selfdestructed,
        // the address shouldn't be present in the post state. This is just a strange
        // case where the logs add an empty entry for accounts that haven't been
        // modified.

        updates.retain(|address, account| {
            if let Some(storage) = account.storage.as_mut() {
                storage.retain(|key, new_val| match prestate_cache.get_slot(address, key) {
                    None => *new_val != B256::ZERO,
                    Some(initial) => *new_val != initial,
                })
            }
            if account.storage.as_ref().is_some_and(|s| s.is_empty()) {
                account.storage = None
            }
            if account.balance == prestate_cache.get_balance(address) {
                account.balance = None
            }
            if account.nonce == prestate_cache.get_nonce(address) {
                account.nonce = None
            }
            if account.code == prestate_cache.get_code(address) {
                account.code = None
            }
            !account.is_empty()
        });

        updates
    }

    pub fn check_storage_writes(
        self,
        output: BlockOutput,
        prestate_cache: Cache,
        miner: B160,
    ) -> Result<(), PostCheckError> {
        let diffs = self.collect_diffs(&prestate_cache, miner);
        let zksync_os_diffs = zksync_os_output_into_account_state(output, &prestate_cache)?;

        // Reference => ZKsync OS check:
        for (address, account) in diffs.iter() {
            let zk_account = match zksync_os_diffs.get(address) {
                Some(v) => v,
                None => {
                    error!(
                        "ZKsync OS must have write for account {} {:?}",
                        hex::encode(address.to_be_bytes_vec()),
                        account
                    );
                    return Err(PostCheckError::Internal);
                }
            };
            if let Some(bal) = account.balance {
                // Balance might differ due to refunds and access list gas charging
                if Some(bal) != zk_account.balance {
                    error!(
                        "Balance for {} is {:?} but expected {:?}.\n  Difference: {:?}",
                        hex::encode(address.to_be_bytes_vec()),
                        zk_account.balance,
                        bal,
                        zk_account.balance.unwrap_or(U256::ZERO).abs_diff(bal),
                    );
                    return Err(PostCheckError::Internal);
                };
            }
            if let Some(nonce) = account.nonce {
                if nonce != zk_account.nonce.unwrap() {
                    error!(
                        "Nonce for address {} differed. ZKsync OS: {:?}, reference: {:?}",
                        hex::encode(address.to_be_bytes_vec()),
                        zk_account.nonce.unwrap(),
                        nonce
                    );
                    return Err(PostCheckError::Internal);
                }
            }
            if account.code.is_some() && account.code != zk_account.code {
                error!(
                    "Code for address {} differed. ZKsync OS: {}, reference: {}",
                    hex::encode(address.to_be_bytes_vec()),
                    hex::encode(zk_account.code.as_ref().unwrap_or_default()),
                    hex::encode(account.code.as_ref().unwrap_or_default())
                );
                return Err(PostCheckError::Internal);
            }
            if let Some(storage) = &account.storage {
                for (key, value) in storage {
                    let zksync_os_value = match zk_account.storage.as_ref().unwrap().get(key) {
                        Some(v) => v,
                        None => {
                            error!(
                                "Should have value for slot {} at address {}",
                                key,
                                hex::encode(address.to_be_bytes_vec())
                            );
                            return Err(PostCheckError::Internal);
                        }
                    };
                    if value != zksync_os_value {
                        error!(
                            "Value for slot {} at address {} differed. ZKsync OS: {:?}, reference: {:?}",
                            key,
                            hex::encode(address.to_be_bytes_vec()),
                            zksync_os_value,
                            value
                        );
                        return Err(PostCheckError::Internal);
                    }
                }

                for (k, v) in zk_account.storage.as_ref().unwrap().iter() {
                    // In the diff trace, slot clearing is not present in post,
                    // so we have to allow the case when v == 0.
                    if !(v.as_uint().is_zero() || storage.contains_key(k)) {
                        error!("Key {k:?} for {address:?} not present in reference");
                        return Err(PostCheckError::Internal);
                    }
                }
            }
        }

        // ZKsync OS => reference
        for (address, acc) in zksync_os_diffs.iter() {
            // Just check that it's part of the reference diffs,
            // all else should be checked already
            if address != &miner && !acc.is_empty() {
                match diffs.get(address) {
                    Some(_) => (),
                    None => {
                        // For some reason, selfdestruct is not correctly reported in the
                        // traces. We could use calltrace, but for now we just check that
                        // the ZKsync OS diff is consistent with selfdestruct.
                        if !zksync_os_diff_consistent_with_selfdestruct(
                            address,
                            acc,
                            &prestate_cache,
                        ) {
                            error!(
                                "Reference must have write for account {} {:?}",
                                hex::encode(address.to_be_bytes_vec()),
                                acc
                            );
                            return Err(PostCheckError::Internal);
                        }
                    }
                }
            }
        }
        Ok(())
    }
}

fn zksync_os_diff_consistent_with_selfdestruct(
    address: &B160,
    acc: &AccountState,
    prestate_cache: &Cache,
) -> bool {
    let diff_is_empty = acc.balance.is_none_or(|b| b.is_zero())
        && acc.nonce.is_none_or(|n| n == 0)
        && acc.code.as_ref().is_none_or(|c| c.is_empty())
        && acc.storage.as_ref().is_none_or(|s| s.is_empty());
    let pre = prestate_cache.0.get(address);
    let prestate_can_be_deployed = || {
        pre.is_none_or(|pre| {
            pre.storage.as_ref().is_none_or(|s| s.is_empty())
                && pre.code.as_ref().is_none_or(|c| c.is_empty())
                && pre.nonce.is_none_or(|n| n == 0)
        })
    };
    diff_is_empty && prestate_can_be_deployed()
}

fn zksync_os_output_into_account_state(
    output: BlockOutput,
    prestate_cache: &Cache,
) -> Result<HashMap<B160, AccountState>, PostCheckError> {
    use basic_system::system_implementation::flat_storage_model::AccountProperties;
    let mut updates: HashMap<B160, AccountState> = HashMap::new();
    let preimages: HashMap<[u8; 32], Vec<u8>> = HashMap::from_iter(
        output
            .published_preimages
            .into_iter()
            .map(|(key, value, _)| (key.as_u8_array(), value)),
    );
    for w in output.storage_writes {
        if rig::chain::is_account_properties_address(&w.account) {
            // populate account
            let address: [u8; 20] = w.account_key.as_u8_array()[12..].try_into().unwrap();
            let address = B160::from_be_bytes(address);
            if address != system_hooks::addresses_constants::BOOTLOADER_FORMAL_ADDRESS {
                let props = if w.value.is_zero() {
                    // TODO: Account deleted, we need to check this somehow
                    AccountProperties::default()
                } else {
                    let encoded = match preimages.get(&w.value.as_u8_array()) {
                        Some(x) => x.clone(),
                        None => {
                            error!("Must contain preimage for account {address:#?}");
                            return Err(PostCheckError::Internal);
                        }
                    };
                    AccountProperties::decode(&encoded.try_into().unwrap())
                };
                let entry = updates.entry(address).or_default();
                entry.balance = Some(props.balance);
                entry.nonce = Some(props.nonce);
                if let Some(bytecode) = preimages.get(&props.bytecode_hash.as_u8_array()) {
                    let owned: Vec<u8> =
                        bytecode[..props.observable_bytecode_len as usize].to_owned();
                    entry.code = Some(owned.into());
                }
            }
        } else {
            // populate slot
            let address = w.account;
            let key = U256::from_be_bytes(w.account_key.as_u8_array());
            let entry = updates.entry(address).or_default();
            let value = B256::from_be_bytes(w.value.as_u8_array());
            entry.storage.get_or_insert_default().insert(key, value);
        }
    }

    // Filter out empty diffs
    updates.retain(|address, account| {
        if let Some(storage) = account.storage.as_mut() {
            storage.retain(|key, new_val| match prestate_cache.get_slot(address, key) {
                None => *new_val != B256::ZERO,
                Some(initial) => *new_val != initial,
            })
        }
        if account.storage.as_ref().is_some_and(|s| s.is_empty()) {
            account.storage = None
        }
        if account.balance == prestate_cache.get_balance(address) {
            account.balance = None
        }
        if account.nonce == prestate_cache.get_nonce(address) {
            account.nonce = None
        }
        if account.code == prestate_cache.get_code(address) {
            account.code = None
        }
        !account.is_empty()
    });

    Ok(updates)
}

pub fn post_check(
    output: BlockOutput,
    receipts: Vec<TransactionReceipt>,
    diff_trace: DiffTrace,
    prestate_cache: Cache,
    miner: B160,
) -> Result<(), PostCheckError> {
    for (res, receipt) in output.tx_results.iter().zip(receipts.iter()) {
        info!(
            "Checking transaction {} for consistency",
            receipt.transaction_index,
        );
        let res = match res {
            Ok(res) => res,
            Err(e) => {
                error!(
                    "Transaction {} must be valid, failed with {:#?}",
                    receipt.transaction_hash, e
                );
                return Err(PostCheckError::InvalidTx {
                    id: TxId::Hash(receipt.transaction_hash.to_string()),
                });
            }
        };
        if receipt.status == Some(alloy::primitives::U256::ONE) {
            if !res.is_success() {
                error!(
                    "Transaction {} should have succeeded",
                    receipt.transaction_index
                );
                return Err(PostCheckError::InvalidTx {
                    id: TxId::Index(u256_to_usize_saturated(&receipt.transaction_index)),
                });
            };
        } else if receipt.status == Some(alloy::primitives::U256::ZERO) && res.is_success() {
            error!(
                "Transaction {} should have failed",
                receipt.transaction_index
            );
            return Err(PostCheckError::TxShouldHaveFailed {
                id: TxId::Index(u256_to_usize_saturated(&receipt.transaction_index)),
            });
        }
<<<<<<< HEAD
=======
        let gas_difference =
            zk_ee::utils::u256_to_u64_saturated(&receipt.gas_used).abs_diff(res.gas_used);
        // Check gas used
        if res.gas_used != zk_ee::utils::u256_to_u64_saturated(&receipt.gas_used) {
            error!(
                    "Transaction {} has a gas mismatch: ZKsync OS used {}, reference: {}\n  Difference:{}",
                    receipt.transaction_index, res.gas_used, receipt.gas_used,
                    gas_difference,
                );
            return Err(PostCheckError::GasMismatch {
                id: TxId::Index(u256_to_usize_saturated(&receipt.transaction_index)),
            });
        }
>>>>>>> 7c0dd7d9
        // Logs check
        if res.logs.len() != receipt.logs.len() {
            error!(
                "Transaction {} has mismatch in number of logs",
                receipt.transaction_index
            );
            return Err(PostCheckError::IncorrectLogs {
                id: TxId::Index(u256_to_usize_saturated(&receipt.transaction_index)),
            });
        }
        for (l, r) in res.logs.iter().zip(receipt.logs.iter()) {
            let eq = r.is_equal_to_excluding_data(l);
            if !eq {
                error!("Not equal logs:\n {l:#?} \nand\n {r:?}");
                return Err(PostCheckError::IncorrectLogs {
                    id: TxId::Index(u256_to_usize_saturated(&receipt.transaction_index)),
                });
            }
            if r.data.to_vec() != l.data {
                error!(
                    "Data is not equal: we got {}, expected {}",
                    hex::encode(l.data.clone()),
                    hex::encode(r.data.clone())
                );
                return Err(PostCheckError::IncorrectLogs {
                    id: TxId::Index(u256_to_usize_saturated(&receipt.transaction_index)),
                });
            }
        }
        let gas_difference =
            zk_ee::utils::u256_to_u64_saturated(&receipt.gas_used).abs_diff(res.gas_used);
        // Check gas used
        if res.gas_used != zk_ee::utils::u256_to_u64_saturated(&receipt.gas_used) {
            debug!(
                "Transaction {} has a gas mismatch: ZKsync OS used {}, reference: {}\n  Difference:{}",
                receipt.transaction_index, res.gas_used, receipt.gas_used, gas_difference,
            );
            if !consistent_with_refund(res.gas_used, gas_difference) {
                warn!(
                    "Transaction {}, gas difference should be consistent with refund\n  ZKsync OS used {}, reference: {}\n    Difference:{}",
                    receipt.transaction_index, res.gas_used, receipt.gas_used, gas_difference,
                );
                // // TODO: do we want this case to halt the block?
                // return Err(PostCheckError::GasMismatch {
                //     id: TxId::Index(u256_to_usize_saturated(&receipt.transaction_index)),
                // });
            }
        }
    }

    diff_trace.check_storage_writes(output, prestate_cache, miner)?;

    info!("All good!");
    Ok(())
}<|MERGE_RESOLUTION|>--- conflicted
+++ resolved
@@ -377,8 +377,35 @@
                 id: TxId::Index(u256_to_usize_saturated(&receipt.transaction_index)),
             });
         }
-<<<<<<< HEAD
-=======
+        // Logs check
+        if res.logs.len() != receipt.logs.len() {
+            error!(
+                "Transaction {} has mismatch in number of logs",
+                receipt.transaction_index
+            );
+            return Err(PostCheckError::IncorrectLogs {
+                id: TxId::Index(u256_to_usize_saturated(&receipt.transaction_index)),
+            });
+        }
+        for (l, r) in res.logs.iter().zip(receipt.logs.iter()) {
+            let eq = r.is_equal_to_excluding_data(l);
+            if !eq {
+                error!("Not equal logs:\n {l:#?} \nand\n {r:?}");
+                return Err(PostCheckError::IncorrectLogs {
+                    id: TxId::Index(u256_to_usize_saturated(&receipt.transaction_index)),
+                });
+            }
+            if r.data.to_vec() != l.data {
+                error!(
+                    "Data is not equal: we got {}, expected {}",
+                    hex::encode(l.data.clone()),
+                    hex::encode(r.data.clone())
+                );
+                return Err(PostCheckError::IncorrectLogs {
+                    id: TxId::Index(u256_to_usize_saturated(&receipt.transaction_index)),
+                });
+            }
+        }
         let gas_difference =
             zk_ee::utils::u256_to_u64_saturated(&receipt.gas_used).abs_diff(res.gas_used);
         // Check gas used
@@ -392,55 +419,6 @@
                 id: TxId::Index(u256_to_usize_saturated(&receipt.transaction_index)),
             });
         }
->>>>>>> 7c0dd7d9
-        // Logs check
-        if res.logs.len() != receipt.logs.len() {
-            error!(
-                "Transaction {} has mismatch in number of logs",
-                receipt.transaction_index
-            );
-            return Err(PostCheckError::IncorrectLogs {
-                id: TxId::Index(u256_to_usize_saturated(&receipt.transaction_index)),
-            });
-        }
-        for (l, r) in res.logs.iter().zip(receipt.logs.iter()) {
-            let eq = r.is_equal_to_excluding_data(l);
-            if !eq {
-                error!("Not equal logs:\n {l:#?} \nand\n {r:?}");
-                return Err(PostCheckError::IncorrectLogs {
-                    id: TxId::Index(u256_to_usize_saturated(&receipt.transaction_index)),
-                });
-            }
-            if r.data.to_vec() != l.data {
-                error!(
-                    "Data is not equal: we got {}, expected {}",
-                    hex::encode(l.data.clone()),
-                    hex::encode(r.data.clone())
-                );
-                return Err(PostCheckError::IncorrectLogs {
-                    id: TxId::Index(u256_to_usize_saturated(&receipt.transaction_index)),
-                });
-            }
-        }
-        let gas_difference =
-            zk_ee::utils::u256_to_u64_saturated(&receipt.gas_used).abs_diff(res.gas_used);
-        // Check gas used
-        if res.gas_used != zk_ee::utils::u256_to_u64_saturated(&receipt.gas_used) {
-            debug!(
-                "Transaction {} has a gas mismatch: ZKsync OS used {}, reference: {}\n  Difference:{}",
-                receipt.transaction_index, res.gas_used, receipt.gas_used, gas_difference,
-            );
-            if !consistent_with_refund(res.gas_used, gas_difference) {
-                warn!(
-                    "Transaction {}, gas difference should be consistent with refund\n  ZKsync OS used {}, reference: {}\n    Difference:{}",
-                    receipt.transaction_index, res.gas_used, receipt.gas_used, gas_difference,
-                );
-                // // TODO: do we want this case to halt the block?
-                // return Err(PostCheckError::GasMismatch {
-                //     id: TxId::Index(u256_to_usize_saturated(&receipt.transaction_index)),
-                // });
-            }
-        }
     }
 
     diff_trace.check_storage_writes(output, prestate_cache, miner)?;
