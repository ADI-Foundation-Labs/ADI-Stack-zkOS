--- conflicted
+++ resolved
@@ -193,11 +193,7 @@
                     AccountProperties::decode(&encoded.try_into().unwrap())
                 };
                 let entry = updates.entry(address).or_default();
-<<<<<<< HEAD
-                entry.balance = Some(props.nominal_token_balance.into());
-=======
-                entry.balance = Some(props.balance);
->>>>>>> b12af27f
+                entry.balance = Some(props.balance.into());
                 entry.nonce = Some(props.nonce);
                 if let Some(bytecode) = preimages.get(&props.bytecode_hash.as_u8_array()) {
                     let owned = bytecode.clone();
@@ -277,11 +273,6 @@
                 )
             }
             // Logs check
-<<<<<<< HEAD
-            assert_eq!(res.logs.len(), receipt.logs.len());
-            let tx_number = receipt.transaction_index.as_limbs()[0];
-            assert!(res.logs.iter().zip(receipt.logs.iter()).enumerate().all(|(i, (l, r))| {
-=======
             assert_eq!(
                 res.logs.len(),
                 receipt.logs.len(),
@@ -289,7 +280,6 @@
                 receipt.transaction_index
             );
             assert!(res.logs.iter().zip(receipt.logs.iter()).all(|(l, r)| {
->>>>>>> b12af27f
                 let eq = r.is_equal_to_excluding_data(l);
                 if !eq {
                     println!("Transaction {}, event {}: not equal logs:\n   returned address {:?}, logs {:?}\n   expected address {:?}, logs {:?}", tx_number, i, &l.address, &l.topics, &r.address, &r.topics)
