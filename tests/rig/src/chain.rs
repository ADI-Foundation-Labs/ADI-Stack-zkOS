use crate::{colors, init_logger};
use alloy::consensus::Header;
use alloy::eips::eip4844::BlobTransactionSidecarItem;
use alloy::signers::local::PrivateKeySigner;
use alloy_rlp::Decodable;
use alloy_rlp::Encodable;
use basic_bootloader::bootloader::config::BasicBootloaderCallSimulationConfig;
use basic_bootloader::bootloader::config::BasicBootloaderForwardSimulationConfig;
use basic_bootloader::bootloader::constants::MAX_BLOCK_GAS_LIMIT;
use basic_bootloader::bootloader::BasicBootloader;
use basic_system::system_implementation::ethereum_storage_model::caches::account_properties::EthereumAccountProperties;
use basic_system::system_implementation::ethereum_storage_model::EthereumMPT;
use basic_system::system_implementation::flat_storage_model::FlatStorageCommitment;
use basic_system::system_implementation::flat_storage_model::{
    address_into_special_storage_key, AccountProperties, ACCOUNT_PROPERTIES_STORAGE_ADDRESS,
    TREE_HEIGHT,
};
use crypto::ark_serialize::CanonicalDeserialize;
use ethers::signers::LocalWallet;
use forward_system::run::result_keeper::ForwardRunningResultKeeper;
use forward_system::run::test_impl::{
    InMemoryPreimageSource, InMemoryTree, NoopTxCallback, TxListSource,
};
use forward_system::run::*;
use log::{debug, info, trace};
use oracle_provider::{ReadWitnessSource, ZkEENonDeterminismSource};
use risc_v_simulator::abstractions::memory::VectorMemoryImpl;
use risc_v_simulator::sim::{DiagnosticsConfig, ProfilerConfig};
use ruint::aliases::{B160, B256, U256};
use std::alloc::Global;
use std::collections::HashMap;
use std::fs::File;
use std::io::Write;
use std::path::PathBuf;
use zk_ee::common_structs::{derive_flat_storage_key, ProofData};
use zk_ee::system::metadata::{BlockHashes, BlockMetadataFromOracle};
use zk_ee::system::tracer::NopTracer;
use zk_ee::utils::Bytes32;

///
/// In memory chain state, mainly to be used in tests.
///
pub struct Chain<const RANDOMIZED_TREE: bool = false> {
    state_tree: InMemoryTree<RANDOMIZED_TREE>,
    preimage_source: InMemoryPreimageSource,
    chain_id: u64,
    block_number: u64,
    block_hashes: [U256; 256],
    block_timestamp: u64,
}

/// This is a part of the state, which can be controlled by sequencer, other block context values can be determined from the chain state.
pub struct BlockContext {
    pub timestamp: u64,
    pub eip1559_basefee: U256,
    pub gas_per_pubdata: U256,
    pub native_price: U256,
    pub coinbase: B160,
    pub gas_limit: u64,
    pub pubdata_limit: u64,
    pub mix_hash: U256,
}

impl Default for BlockContext {
    fn default() -> Self {
        Self {
            timestamp: 42,
            eip1559_basefee: U256::from_str_radix("1000", 10).unwrap(),
            gas_per_pubdata: U256::default(),
            native_price: U256::from(10),
            coinbase: B160::default(),
            gas_limit: MAX_BLOCK_GAS_LIMIT,
            pubdata_limit: u64::MAX,
            mix_hash: U256::ONE,
        }
    }
}

impl Chain<false> {
    ///
    /// Create empty state
    ///
    /// chain_id will be set to testing one(37) if `None` passed
    ///
    pub fn empty(chain_id: Option<u64>) -> Self {
        // TODO: should we init it somewhere else?
        init_logger();
        Self {
            state_tree: InMemoryTree::<false>::empty(),
            preimage_source: InMemoryPreimageSource {
                inner: HashMap::new(),
            },
            chain_id: chain_id.unwrap_or(37),
            block_number: 0,
            block_hashes: [U256::ZERO; 256],
            block_timestamp: 0,
        }
    }
}

// Duplication to avoid having to annotate the bool const
impl Chain<true> {
    ///
    /// Create empty state
    ///
    /// chain_id will be set to testing one(37) if `None` passed
    ///
    pub fn empty_randomized(chain_id: Option<u64>) -> Self {
        // TODO: should we init it somewhere else?
        init_logger();
        Self {
            state_tree: InMemoryTree::<true>::empty(),
            preimage_source: InMemoryPreimageSource {
                inner: HashMap::new(),
            },
            chain_id: chain_id.unwrap_or(37),
            block_number: 0,
            block_hashes: [U256::ZERO; 256],
            block_timestamp: 0,
        }
    }
}

#[derive(Debug)]
pub struct BlockExtraStats {
    pub computational_native_used: Option<u64>,
    pub effective_used: Option<u64>,
}

impl<const RANDOMIZED_TREE: bool> Chain<RANDOMIZED_TREE> {
    pub fn set_last_block_number(&mut self, prev: u64) {
        self.block_number = prev
    }

    pub fn set_block_hashes(&mut self, block_hashes: [U256; 256]) {
        self.block_hashes = block_hashes
    }

<<<<<<< HEAD
    /// TODO: duplicated from API, unify. That is also buggy as it doesn't account for ROM in the machine
    /// Runs a batch in riscV - using zksync_os binary - and returns the
    /// witness that can be passed to the prover subsystem.
    pub fn run_batch_generate_witness(
        oracle: ZkEENonDeterminismSource<VectorMemoryImpl>,
=======
    /// TODO: duplicated from API, unify.
    /// Runs a block in riscV - using zksync_os binary - and returns the
    /// witness that can be passed to the prover subsystem.
    pub fn run_block_generate_witness(
        oracle: ForwardRunningOracle<
            InMemoryTree<RANDOMIZED_TREE>,
            InMemoryPreimageSource,
            TxListSource,
        >,
>>>>>>> 28a31ec5
        app: &Option<String>,
    ) -> Vec<u32> {
        // We'll wrap the source, to collect all the reads.
        let copy_source = ReadWitnessSource::new(oracle);
        let items = copy_source.get_read_items();
        // By default - enable diagnostics is false (which makes the test run faster).
        let path = get_zksync_os_img_path(app);
        let output = zksync_os_runner::run(path, None, 1 << 36, copy_source);

        // We return 0s in case of failure.
        assert_ne!(output, [0u32; 8]);

        let result = items.borrow().clone();
        result
    }

    ///
    /// Simulate block, do not validate transactions
    ///
    pub fn simulate_block(
        &mut self,
        transactions: Vec<Vec<u8>>,
        batch_context: Option<BatchContext>,
    ) -> BlockOutput {
        let block_context = batch_context.unwrap_or_default();
        let block_metadata = BlockMetadataFromOracle {
            chain_id: self.chain_id,
            block_number: self.block_number + 1,
            block_hashes: BlockHashes(self.block_hashes),
            timestamp: block_context.timestamp,
            eip1559_basefee: block_context.eip1559_basefee,
            gas_per_pubdata: block_context.gas_per_pubdata,
            native_price: block_context.native_price,
            coinbase: block_context.coinbase,
            gas_limit: block_context.gas_limit,
            pubdata_limit: block_context.pubdata_limit,
            mix_hash: block_context.mix_hash,
        };
        let tx_source = TxListSource {
            transactions: transactions.into(),
        };

        let mut nop_tracer = NopTracer::default();

        let block_output: BlockOutput = forward_system::run::run_batch_with_oracle_dump_ext::<
            _,
            _,
            _,
            _,
            BasicBootloaderCallSimulationConfig,
        >(
            block_metadata,
            self.state_tree.clone(),
            self.preimage_source.clone(),
            tx_source.clone(),
            NoopTxCallback,
            None,
            &mut nop_tracer,
        )
        .unwrap();

        trace!(
            "{}Block output:{} \n{:#?}",
            colors::MAGENTA,
            colors::RESET,
            block_output.tx_results
        );
        block_output
    }

    ///
    /// Run block with given transactions and block context.
    /// If block context is `None` default testing values will be used.
    ///
    /// You can also pass profiler config, if you want to enable it.
    ///
    pub fn run_block(
        &mut self,
        transactions: Vec<Vec<u8>>,
        block_context: Option<BlockContext>,
        profiler_config: Option<ProfilerConfig>,
    ) -> BlockOutput {
        self.run_block_with_extra_stats(transactions, block_context, profiler_config, None, None)
            .0
    }

    pub fn run_block_with_extra_stats(
        &mut self,
        transactions: Vec<Vec<u8>>,
        block_context: Option<BlockContext>,
        profiler_config: Option<ProfilerConfig>,
        witness_output_file: Option<PathBuf>,
        app: Option<String>,
    ) -> (BlockOutput, BlockExtraStats) {
        let block_context = block_context.unwrap_or_default();
        let block_metadata = BlockMetadataFromOracle {
            chain_id: self.chain_id,
            block_number: self.block_number + 1,
            block_hashes: BlockHashes(self.block_hashes),
            timestamp: block_context.timestamp,
            eip1559_basefee: block_context.eip1559_basefee,
            gas_per_pubdata: block_context.gas_per_pubdata,
            native_price: block_context.native_price,
            coinbase: block_context.coinbase,
            gas_limit: block_context.gas_limit,
            pubdata_limit: block_context.pubdata_limit,
            mix_hash: block_context.mix_hash,
        };
        let state_commitment = FlatStorageCommitment::<{ TREE_HEIGHT }> {
            root: *self.state_tree.storage_tree.root(),
            next_free_slot: self.state_tree.storage_tree.next_free_slot,
        };
        let proof_data = ProofData {
            state_root_view: state_commitment,
            last_block_timestamp: self.block_timestamp,
        };
        let tx_source = TxListSource {
            transactions: transactions.into(),
        };

        let oracle = forward_system::run::make_oracle_for_proofs_and_dumps(
            block_metadata,
            self.state_tree.clone(),
            self.preimage_source.clone(),
            tx_source.clone(),
            Some(proof_data),
            true,
        );

        #[cfg(feature = "simulate_witness_gen")]
        let source_for_witness_bench = {
            forward_system::run::make_oracle_for_proofs_and_dumps(
                block_metadata,
                self.state_tree.clone(),
                self.preimage_source.clone(),
                tx_source.clone(),
                Some(proof_data),
                false,
            )
        };

        let mut nop_tracer = NopTracer::default();

        let block_output: BlockOutput = forward_system::run::run_batch_with_oracle_dump_ext::<
            _,
            _,
            _,
            _,
            BasicBootloaderForwardSimulationConfig,
        >(
            block_metadata,
            self.state_tree.clone(),
            self.preimage_source.clone(),
            tx_source.clone(),
            NoopTxCallback,
            Some(proof_data),
            &mut nop_tracer,
        )
        .unwrap();
        trace!(
            "{}Block output:{} \n{:#?}",
            colors::MAGENTA,
            colors::RESET,
            block_output.tx_results
        );
        #[allow(unused_mut)]
        let mut stats = BlockExtraStats {
            computational_native_used: None,
            effective_used: None,
        };

        {
            let native_used: u64 = block_output
                .tx_results
                .iter()
                .map(|res| {
                    res.as_ref()
                        .map(|tx_out| tx_out.computational_native_used)
                        .unwrap_or_default()
                })
                .sum::<u64>();
            stats.computational_native_used = Some(native_used);
        }

        if let Some(path) = witness_output_file {
<<<<<<< HEAD
            let result = Self::run_batch_generate_witness(oracle, &app);
=======
            let result = Self::run_block_generate_witness(oracle.clone(), &app);
>>>>>>> 28a31ec5
            let mut file = File::create(&path).expect("should create file");
            let witness: Vec<u8> = result.iter().flat_map(|x| x.to_be_bytes()).collect();
            let hex = hex::encode(witness);
            file.write_all(hex.as_bytes())
                .expect("should write to file");
        } else {
            // proof run

            // We'll wrap the source, to collect all the reads.
            let copy_source = ReadWitnessSource::new(oracle);
            let items = copy_source.get_read_items();

            let diagnostics_config = profiler_config.map(|cfg| {
                let mut diagnostics_cfg = DiagnosticsConfig::new(get_zksync_os_sym_path(&app));
                diagnostics_cfg.profiler_config = Some(cfg);
                diagnostics_cfg
            });

            let now = std::time::Instant::now();
            let (proof_output, block_effective) = zksync_os_runner::run_and_get_effective_cycles(
                get_zksync_os_img_path(&app),
                diagnostics_config,
                1 << 36,
                copy_source,
            );
            info!(
                "Simulator without witness tracing executed over {:?}",
                now.elapsed()
            );
            stats.effective_used = block_effective;

            #[cfg(feature = "simulate_witness_gen")]
            {
                zksync_os_runner::simulate_witness_tracing(
                    get_zksync_os_img_path(),
                    source_for_witness_bench,
                )
            }

            // dump csr reads if env var set
            if let Ok(output_csr) = std::env::var("CSR_READS_DUMP") {
                // Save the read elements into a file - that can be later read with the tools/cli from zksync-airbender.
                let mut file = File::create(&output_csr).expect("Failed to create csr reads file");
                // Write each u32 as an 8-character hexadecimal string without newlines
                for num in items.borrow().iter() {
                    write!(file, "{num:08X}").expect("Failed to write to file");
                }
                debug!(
                    "Successfully wrote {} u32 csr reads elements to file: {}",
                    items.borrow().len(),
                    output_csr
                );
            }

            debug!(
                "{}Proof running output{} = 0x",
                colors::GREEN,
                colors::RESET
            );
            for word in proof_output.into_iter() {
                debug!("{word:08x}");
            }

            // Ensure that proof running didn't fail: check that output is not zero
            assert!(proof_output.into_iter().any(|word| word != 0));

            #[cfg(feature = "e2e_proving")]
            run_prover(items.borrow().as_slice());
            // TODO: we also need to update state if we want to execute next block on top
        }
        (block_output, stats)
    }

    fn get_account_properties(&mut self, address: &B160) -> AccountProperties {
        use forward_system::run::PreimageSource;
        let key = address_into_special_storage_key(address);
        let flat_key = derive_flat_storage_key(&ACCOUNT_PROPERTIES_STORAGE_ADDRESS, &key);
        match self.state_tree.cold_storage.get(&flat_key) {
            None => AccountProperties::default(),
            Some(account_hash) => {
                if account_hash.is_zero() {
                    // Empty (default) account
                    AccountProperties::default()
                } else {
                    // Get from preimage:
                    let encoded = self
                        .preimage_source
                        .get_preimage(*account_hash)
                        .unwrap_or_default();
                    AccountProperties::decode(&encoded.try_into().unwrap())
                }
            }
        }
    }

    pub fn run_eth_block(
        &mut self,
        transactions: Vec<Vec<u8>>,
        witness: alloy_rpc_types_debug::ExecutionWitness,
        block_header: Header,
        withdrawals: Vec<u8>,
        blobs: Vec<BlobTransactionSidecarItem>,
    ) -> ForwardRunningResultKeeper<NoopTxCallback> {
        use crypto::MiniDigest;
        use std::collections::BTreeMap;

        let headers: Vec<Header> = witness
            .headers
            .iter()
            .map(|el| {
                let mut slice: &[u8] = &el.0;
                Header::decode(&mut slice).unwrap()
            })
            .collect();

        assert!(headers.len() > 0);
        assert_eq!(headers.len(), witness.headers.len());

        let initial_root = headers[0].state_root;

        let mut preimage_source = InMemoryPreimageSource::default();
        let mut oracle: BTreeMap<Bytes32, Vec<u8>> = BTreeMap::new();

        // make an oracle
        for el in witness.state.iter() {
            let hash = crypto::sha3::Keccak256::digest(el);
            oracle.insert(Bytes32::from_array(hash), el.to_vec());
            preimage_source
                .inner
                .insert(Bytes32::from_array(hash), el.to_vec());
        }

        for el in witness.codes.iter() {
            let hash = crypto::sha3::Keccak256::digest(el);
            oracle.insert(Bytes32::from_array(hash), el.to_vec());
            preimage_source
                .inner
                .insert(Bytes32::from_array(hash), el.to_vec());
        }

        // we will do some really bad heuristics here
        use basic_system::system_implementation::ethereum_storage_model::digits_from_key;
        use basic_system::system_implementation::ethereum_storage_model::BoxInterner;
        use basic_system::system_implementation::ethereum_storage_model::Path;

        let mut interner = BoxInterner::with_capacity_in(1 << 26, Global);
        let mut hasher = crypto::sha3::Keccak256::new();
        let mut accounts_mpt = EthereumMPT::new_in(initial_root.0, &mut interner, Global).unwrap();
        let mut account_properties = HashMap::<B160, EthereumAccountProperties>::new();
        for el in witness.keys.iter() {
            if el.len() == 20 {
                let hash = crypto::sha3::Keccak256::digest(el);
                let digits = digits_from_key(&hash);
                let path = Path::new(&digits);
                let props = accounts_mpt
                    .get(path, &mut oracle, &mut interner, &mut hasher)
                    .unwrap();
                let props = EthereumAccountProperties::parse_from_rlp_bytes(props)
                    .expect("must parse account data");
                let key = B160::from_be_bytes::<20>(el[..].try_into().unwrap());
                account_properties.insert(key, props);
            }
        }

        println!("Will try to run {} transactions", transactions.len());

        let tx_source = TxListSource {
            transactions: transactions.into(),
        };

        let mut target_header_encoding = vec![];
        block_header.encode(&mut target_header_encoding);

        let target_header_reponsder = EthereumTargetBlockHeaderResponder {
            target_header: block_header,
            target_header_encoding,
        };
        let tx_data_responder = TxDataResponder {
            tx_source,
            next_tx: None,
        };
        let preimage_responder = GenericPreimageResponder { preimage_source };
        let initial_account_state_responder = InMemoryEthereumInitialAccountStateResponder {
            source: account_properties.clone(),
        };
        let initial_values_responder = InMemoryEthereumInitialStorageSlotValueResponder {
            source: account_properties,
            preimages_oracle: oracle,
        };

        let mut blob_hashes = BTreeMap::new();
        for blob in blobs.into_iter() {
            let versioned_hash = blob.to_kzg_versioned_hash();
            let point =
                crypto::bls12_381::G1Affine::deserialize_compressed(&blob.kzg_commitment.0[..])
                    .unwrap();

            blob_hashes.insert(Bytes32::from_array(versioned_hash), point);
        }

        let cl_responder = EthereumCLResponder {
            withdrawals_list: withdrawals,
            parent_headers_list: headers,
            parent_headers_encodings_list: witness.headers.iter().map(|el| el.0.to_vec()).collect(),
            blob_hashes,
        };

        let mut oracle = ZkEENonDeterminismSource::default();
        oracle.add_external_processor(target_header_reponsder);
        oracle.add_external_processor(tx_data_responder);
        oracle.add_external_processor(preimage_responder);
        oracle.add_external_processor(initial_account_state_responder);
        oracle.add_external_processor(initial_values_responder);
        oracle.add_external_processor(cl_responder);
        oracle.add_external_processor(UARTPrintReponsder);

        use crate::forward_system::system::system_types::ethereum::EthereumStorageSystemTypes;
        use basic_bootloader::bootloader::config::BasicBootloaderForwardETHLikeConfig;
        use forward_system::run::result_keeper::ForwardRunningResultKeeper;
        use oracle_provider::DummyMemorySource;

        let mut result_keeper = ForwardRunningResultKeeper::new(NoopTxCallback);
        let mut nop_tracer = NopTracer::default();
        BasicBootloader::<EthereumStorageSystemTypes<ZkEENonDeterminismSource<DummyMemorySource>>>::run::<BasicBootloaderForwardETHLikeConfig>(oracle, &mut result_keeper, &mut nop_tracer).expect("must succeed");

        result_keeper
    }

    ///
    /// Set all properties at once.
    ///
    pub fn set_account_properties(
        &mut self,
        address: B160,
        balance: Option<U256>,
        nonce: Option<u64>,
        bytecode: Option<Vec<u8>>,
    ) {
        use zksync_os_api::helpers::*;
        let mut account_properties = self.get_account_properties(&address);
        if let Some(bytecode) = bytecode {
            let bytecode_and_artifacts = set_properties_code(&mut account_properties, &bytecode);
            // Save bytecode preimage
            self.preimage_source
                .inner
                .insert(account_properties.bytecode_hash, bytecode_and_artifacts);
        }
        if let Some(nominal_token_balance) = balance {
            set_properties_balance(&mut account_properties, nominal_token_balance);
        }
        if let Some(nonce) = nonce {
            set_properties_nonce(&mut account_properties, nonce);
        }

        let encoding = account_properties.encoding();
        let properties_hash = account_properties.compute_hash();

        let key = address_into_special_storage_key(&address);
        let flat_key = derive_flat_storage_key(&ACCOUNT_PROPERTIES_STORAGE_ADDRESS, &key);

        // Save preimage
        self.preimage_source
            .inner
            .insert(properties_hash, encoding.to_vec());
        self.state_tree
            .cold_storage
            .insert(flat_key, properties_hash);
        self.state_tree
            .storage_tree
            .insert(&flat_key, &properties_hash);
    }

    ///
    /// Set a storage slot
    ///
    pub fn set_storage_slot(&mut self, address: B160, key: U256, value: B256) {
        let key = Bytes32::from_u256_be(&key);
        let flat_key = derive_flat_storage_key(&address, &key);

        let value = Bytes32::from_array(value.to_be_bytes());

        self.state_tree.cold_storage.insert(flat_key, value);
        self.state_tree.storage_tree.insert(&flat_key, &value);
    }

    ///
    /// Set given account balance to `balance`.
    ///
    /// **Note, that other account fields will be zeroed out(nonce, code).**
    ///
    pub fn set_balance(&mut self, address: B160, balance: U256) -> &mut Self {
        let mut account_properties = AccountProperties::TRIVIAL_VALUE;
        account_properties.balance = balance;
        let encoding = account_properties.encoding();
        let properties_hash = account_properties.compute_hash();

        let key = address_into_special_storage_key(&address);
        let flat_key = derive_flat_storage_key(&ACCOUNT_PROPERTIES_STORAGE_ADDRESS, &key);

        // We are updating both cold storage (hash map) and our storage tree.
        self.state_tree
            .cold_storage
            .insert(flat_key, properties_hash);
        self.state_tree
            .storage_tree
            .insert(&flat_key, &properties_hash);
        self.preimage_source
            .inner
            .insert(properties_hash, encoding.to_vec());
        self
    }

    ///
    /// Set given EVM bytecode on the given address.
    ///
    /// **Note, that other account fields will be zeroed out(balance, code).**
    ///
    pub fn set_evm_bytecode(&mut self, address: B160, bytecode: &[u8]) -> &mut Self {
        use zksync_os_api::helpers::*;
        let mut account = AccountProperties::default();
        let bytecode_and_artifacts = set_properties_code(&mut account, bytecode);
        let encoding = account.encoding();
        let properties_hash = account.compute_hash();

        let key = address_into_special_storage_key(&address);
        let flat_key = derive_flat_storage_key(&ACCOUNT_PROPERTIES_STORAGE_ADDRESS, &key);

        // We are updating both cold storage (hash map) and our storage tree.
        self.state_tree
            .cold_storage
            .insert(flat_key, properties_hash);
        self.state_tree
            .storage_tree
            .insert(&flat_key, &properties_hash);
        self.preimage_source
            .inner
            .insert(account.bytecode_hash, bytecode_and_artifacts);
        self.preimage_source
            .inner
            .insert(properties_hash, encoding.to_vec());

        self
    }

    /// Set a preimage, used to test forced deployments
    pub fn set_preimage(&mut self, hash: Bytes32, preimage: &[u8]) -> &mut Self {
        self.preimage_source.inner.insert(hash, preimage.to_vec());
        self
    }

    ///
    /// Generates random ethers local wallet(private key) with chain id.
    ///
    pub fn random_wallet(&self) -> LocalWallet {
        use ethers::signers::Signer;
        let r =
            LocalWallet::new(&mut ethers::core::rand::thread_rng()).with_chain_id(self.chain_id);
        info!("Generated wallet: {r:0x?}");
        r
    }

    ///
    /// Generates random alloy private key signer with chain id.
    ///
    pub fn random_signer(&self) -> PrivateKeySigner {
        use alloy::signers::Signer;
        let r = PrivateKeySigner::random().with_chain_id(Some(self.chain_id));
        info!("Generated wallet: {r:0x?}");
        r
    }
}

// bunch of internal utility methods
fn get_zksync_os_path(app_name: &Option<String>, extension: &str) -> PathBuf {
    let app = app_name.as_deref().unwrap_or("app");
    // let app = app_name.as_deref().unwrap_or("app_debug");
    let filename = format!("{app}.{extension}");
    let zksync_os_path = std::env::var("OVERRIDE_ZKSYNC_OS_PATH")
        .map(PathBuf::from)
        .unwrap_or_else(|_| {
            PathBuf::from(std::env::var("CARGO_WORKSPACE_DIR").unwrap()).join("zksync_os")
        });
    zksync_os_path.join(filename)
}

fn get_zksync_os_img_path(app_name: &Option<String>) -> PathBuf {
    get_zksync_os_path(app_name, "bin")
}

fn get_zksync_os_sym_path(app_name: &Option<String>) -> PathBuf {
    get_zksync_os_path(app_name, "elf")
}

pub fn is_account_properties_address(address: &B160) -> bool {
    address == &ACCOUNT_PROPERTIES_STORAGE_ADDRESS
}

#[cfg(feature = "e2e_proving")]
fn run_prover(csr_reads: &[u32]) {
    use risc_v_simulator::abstractions::non_determinism::QuasiUARTSource;
    use std::alloc::Global;
    use std::io::Read;

    let mut file = File::open(get_zksync_os_img_path(&None)).expect("must open provided file");
    let mut buffer = vec![];
    file.read_to_end(&mut buffer).expect("must read the file");
    let mut binary = vec![];
    for el in buffer.as_chunks::<4>().0 {
        binary.push(u32::from_le_bytes(*el));
    }

    use prover_examples::prover::worker::Worker;
    use prover_examples::setups;

    setups::pad_bytecode_for_proving(&mut binary);

    let worker = Worker::new_with_num_threads(8);

    let main_circuit_precomputations =
        setups::get_main_riscv_circuit_setup::<Global, Global>(&binary, &worker);

    let delegation_precomputations =
        setups::all_delegation_circuits_precomputations::<Global, Global>(&worker);

    let mut non_determinism_source = QuasiUARTSource::default();
    for word in csr_reads {
        non_determinism_source.oracle.push_back(*word);
    }

    let _ = prover_examples::prove_image_execution(
        32,
        &binary,
        non_determinism_source,
        &main_circuit_precomputations,
        &delegation_precomputations,
        &worker,
    );

    info!("block proved successfully");
}<|MERGE_RESOLUTION|>--- conflicted
+++ resolved
@@ -136,23 +136,11 @@
         self.block_hashes = block_hashes
     }
 
-<<<<<<< HEAD
     /// TODO: duplicated from API, unify. That is also buggy as it doesn't account for ROM in the machine
     /// Runs a batch in riscV - using zksync_os binary - and returns the
     /// witness that can be passed to the prover subsystem.
     pub fn run_batch_generate_witness(
         oracle: ZkEENonDeterminismSource<VectorMemoryImpl>,
-=======
-    /// TODO: duplicated from API, unify.
-    /// Runs a block in riscV - using zksync_os binary - and returns the
-    /// witness that can be passed to the prover subsystem.
-    pub fn run_block_generate_witness(
-        oracle: ForwardRunningOracle<
-            InMemoryTree<RANDOMIZED_TREE>,
-            InMemoryPreimageSource,
-            TxListSource,
-        >,
->>>>>>> 28a31ec5
         app: &Option<String>,
     ) -> Vec<u32> {
         // We'll wrap the source, to collect all the reads.
@@ -338,11 +326,7 @@
         }
 
         if let Some(path) = witness_output_file {
-<<<<<<< HEAD
             let result = Self::run_batch_generate_witness(oracle, &app);
-=======
-            let result = Self::run_block_generate_witness(oracle.clone(), &app);
->>>>>>> 28a31ec5
             let mut file = File::create(&path).expect("should create file");
             let witness: Vec<u8> = result.iter().flat_map(|x| x.to_be_bytes()).collect();
             let hex = hex::encode(witness);
