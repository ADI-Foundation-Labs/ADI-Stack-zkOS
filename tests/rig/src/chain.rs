--- conflicted
+++ resolved
@@ -359,11 +359,8 @@
         for i in (1..=255).rev() {
             self.block_hashes[i] = self.block_hashes[i - 1];
         }
-<<<<<<< HEAD
-        self.block_hashes[0] = U256::from_be_bytes(block_output.header.hash());
-=======
-        self.block_hashes[255] = U256::from_be_bytes(block_output.header.hash().0);
->>>>>>> 21543226
+
+        self.block_hashes[0] = U256::from_be_bytes(block_output.header.hash().0);
 
         for storage_write in block_output.storage_writes.iter() {
             self.state_tree
@@ -380,13 +377,8 @@
                 .insert(hash.0.into(), preimage.clone());
         }
 
-<<<<<<< HEAD
         let proof_input = if let Some(path) = witness_output_file {
-            let result = Self::run_batch_generate_witness::<false>(oracle, &app);
-=======
-        if let Some(path) = witness_output_file {
             let result = Self::run_block_generate_witness::<false>(oracle, &app);
->>>>>>> 21543226
             let mut file = File::create(&path).expect("should create file");
             let witness: Vec<u8> = result.iter().flat_map(|x| x.to_be_bytes()).collect();
             let hex = hex::encode(witness);
