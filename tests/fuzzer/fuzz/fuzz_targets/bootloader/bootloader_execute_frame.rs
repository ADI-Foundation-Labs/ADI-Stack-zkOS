#![no_main]
#![feature(allocator_api)]

use arbitrary::Arbitrary;
use basic_bootloader::bootloader::supported_ees::SupportedEEVMState;
use libfuzzer_sys::fuzz_target;
use rig::forward_system::run::test_impl::{InMemoryPreimageSource, InMemoryTree, TxListSource};
use rig::forward_system::system::system::ForwardRunningSystem;
use rig::ruint::aliases::{B160, U256};
use zk_ee::common_structs::CalleeAccountProperties;
use zk_ee::memory::slice_vec::SliceVec;
use zk_ee::reference_implementations::{BaseResources, DecreasingNative};
use zk_ee::system::CallModifier;
use zk_ee::system::ExecutionEnvironmentLaunchParams;
use zk_ee::system::NopResultKeeper;
use zk_ee::system::{EnvironmentParameters, ExternalCallRequest, Resource, Resources, System};
use zk_ee::utils::Bytes32;
use zk_ee::system::tracer::NopTracer;

extern crate alloc;

mod common;
use common::mock_oracle;

#[derive(Arbitrary, Debug)]
struct FuzzInput<'a> {
    #[arbitrary(value = 1)] // Only allow EVM
    ee_version: u8,

    raw_calldata: &'a [u8],

    args: [u8; 160],

    opcode: u8,

    address1: [u8; 20],
    address2: [u8; 20],
    address3: [u8; 20],

    amount: [u8; 32],

    bool_1: bool,
}

fn fuzz(input: FuzzInput) {
    let mut system = System::<ForwardRunningSystem>::init_from_oracle(mock_oracle())
        .expect("Failed to initialize the mock system");

    // wrap calldata
    let calldata = input.raw_calldata;

    let mut bytecode = Vec::<u8>::new();
    bytecode.push(0x7f); // PUSH32
    bytecode.extend_from_slice(&input.args[..32]);
    bytecode.push(0x7f); // PUSH32
    bytecode.extend_from_slice(&input.args[32..64]);
    bytecode.push(0x7f); // PUSH32
    bytecode.extend_from_slice(&input.args[64..96]);
    bytecode.push(0x7f); // PUSH32
    bytecode.extend_from_slice(&input.args[96..128]);
    bytecode.push(0x7f); // PUSH32
    bytecode.extend_from_slice(&input.args[128..160]);
    bytecode.push(input.opcode); // Random opcode

    let inf_resources = <BaseResources<DecreasingNative> as Resource>::FORMAL_INFINITE;

    let Ok(_) = system.start_global_frame() else {
        return;
    };

    let callers_caller = B160::from_be_bytes(input.address1);
    let caller = B160::from_be_bytes(input.address2);
    let callee = B160::from_be_bytes(input.address3);
    let nominal_token_value = U256::from_be_bytes(input.amount);

    let callee_account_properties
    = CalleeAccountProperties {
        ee_type: 0,
        nonce: 0,
        nominal_token_balance: U256::ZERO,
        bytecode: &[],
        code_version: 0,
        unpadded_code_len: 0,
        artifacts_len: 0,
    };
    // Pack everything into ExecutionEnvironmentLaunchParams
<<<<<<< HEAD
    let ee_launch_params: ExecutionEnvironmentLaunchParams<ForwardRunningSystem> =
        ExecutionEnvironmentLaunchParams {
            environment_parameters: EnvironmentParameters {
                bytecode: zk_ee::system::Bytecode::Constructor(&bytecode),
                scratch_space_len: 0,
            },
            external_call: ExternalCallRequest {
                available_resources: inf_resources.clone(),
                ergs_to_pass: inf_resources.ergs(),
                callers_caller,
                caller,
                callee,
                modifier: CallModifier::NoModifier,
                calldata,
                call_scratch_space: None,
                nominal_token_value,
            },
        };
=======
    let ee_launch_params: ExecutionEnvironmentLaunchParams<
        ForwardRunningSystem<InMemoryTree, InMemoryPreimageSource, TxListSource>,
    > = ExecutionEnvironmentLaunchParams {
        environment_parameters: EnvironmentParameters {
            scratch_space_len: 0,
            callstack_depth: 1, // to not trigger any special cases for root frame
            callee_account_properties
        },
        external_call: ExternalCallRequest {
            available_resources: inf_resources.clone(),
            ergs_to_pass: inf_resources.ergs(),
            callers_caller,
            caller,
            callee,
            modifier: CallModifier::Constructor,
            input: &bytecode,
            call_scratch_space: None,
            nominal_token_value,
        },
    };
>>>>>>> 1ba51658

    pub const MAX_HEAP_BUFFER_SIZE: usize = 1 << 27;
    let mut heaps = Box::new_uninit_slice_in(MAX_HEAP_BUFFER_SIZE, system.get_allocator());
    let heap = SliceVec::new(&mut heaps);

    let Ok(mut vm_state) = SupportedEEVMState::create_initial(zk_ee::execution_environment_type::ExecutionEnvironmentType::parse_ee_version_byte(input.ee_version).expect("Should succeed"), &mut system) else {
        return;
    };

    let _ = vm_state.start_executing_frame(&mut system, ee_launch_params, heap, &mut NopTracer::default());

    let Ok(_) = system.finish_global_frame(None) else {
        return;
    };

    system.finish(
        Bytes32::default(),
        Bytes32::default(),
        Bytes32::default(),
        &mut NopResultKeeper,
    );
}

fuzz_target!(|input: FuzzInput| {
    // call fuzzing in a separate function, so we can see its coverage
    fuzz(input);
});<|MERGE_RESOLUTION|>--- conflicted
+++ resolved
@@ -84,12 +84,12 @@
         artifacts_len: 0,
     };
     // Pack everything into ExecutionEnvironmentLaunchParams
-<<<<<<< HEAD
     let ee_launch_params: ExecutionEnvironmentLaunchParams<ForwardRunningSystem> =
         ExecutionEnvironmentLaunchParams {
             environment_parameters: EnvironmentParameters {
-                bytecode: zk_ee::system::Bytecode::Constructor(&bytecode),
                 scratch_space_len: 0,
+                callstack_depth: 1, // to not trigger any special cases for root frame
+                callee_account_properties
             },
             external_call: ExternalCallRequest {
                 available_resources: inf_resources.clone(),
@@ -97,34 +97,12 @@
                 callers_caller,
                 caller,
                 callee,
-                modifier: CallModifier::NoModifier,
-                calldata,
+                modifier: CallModifier::Constructor,
+                input: &bytecode,
                 call_scratch_space: None,
                 nominal_token_value,
             },
         };
-=======
-    let ee_launch_params: ExecutionEnvironmentLaunchParams<
-        ForwardRunningSystem<InMemoryTree, InMemoryPreimageSource, TxListSource>,
-    > = ExecutionEnvironmentLaunchParams {
-        environment_parameters: EnvironmentParameters {
-            scratch_space_len: 0,
-            callstack_depth: 1, // to not trigger any special cases for root frame
-            callee_account_properties
-        },
-        external_call: ExternalCallRequest {
-            available_resources: inf_resources.clone(),
-            ergs_to_pass: inf_resources.ergs(),
-            callers_caller,
-            caller,
-            callee,
-            modifier: CallModifier::Constructor,
-            input: &bytecode,
-            call_scratch_space: None,
-            nominal_token_value,
-        },
-    };
->>>>>>> 1ba51658
 
     pub const MAX_HEAP_BUFFER_SIZE: usize = 1 << 27;
     let mut heaps = Box::new_uninit_slice_in(MAX_HEAP_BUFFER_SIZE, system.get_allocator());
