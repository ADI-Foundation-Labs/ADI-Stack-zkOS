use crate::system_implementation::flat_storage_model::{
    BytecodeAndAccountDataPreimagesStorage, PreimageRequest,
};
use alloc::alloc::Allocator;
use crypto::MiniDigest;
use storage_models::common_structs::PreimageCacheModel;
use u256::U256;
use zk_ee::common_structs::{PreimageType, ValueDiffCompressionStrategy};
use zk_ee::execution_environment_type::ExecutionEnvironmentType;
use zk_ee::internal_error;
use zk_ee::system::errors::{InternalError, SystemError};
use zk_ee::system::{IOResultKeeper, Resources};
use zk_ee::system_io_oracle::IOOracle;
use zk_ee::types_config::EthereumIOTypesConfig;
use zk_ee::utils::Bytes32;

#[repr(C)]
#[derive(Clone, Copy, PartialEq, Eq, Default, PartialOrd, Ord, Hash)]
///
/// Stores multiple account version information packed in u64.
/// Holds information about(7th is the most significant byte):
/// - deployment status (u8, 7th byte)
/// - EE version/type (EVM, EraVM, etc.) (u8, 6th byte)
/// - code version (u8) - ee specific (currently both EVM and IWASM use 1, 5th byte)
/// - system aux bitmask (u8, 4th byte)
/// - EE aux bitmask (u8, 3th byte)
/// - 3 less significant(0-2) bytes currently set to 0, may be used in the future.
///
pub struct VersioningData<const DEPLOYED: u8>(u64);

impl<const DEPLOYED: u8> VersioningData<DEPLOYED> {
    pub const fn empty_deployed() -> Self {
        Self((DEPLOYED as u64) << 56)
    }

    pub const fn empty_non_deployed() -> Self {
        Self(0u64)
    }

    pub const fn is_deployed(&self) -> bool {
        (self.0 >> 56) as u8 == DEPLOYED
    }

    pub fn set_as_deployed(&mut self) {
        self.0 = self.0 & 0x00ffffff_ffffffff | ((DEPLOYED as u64) << 56)
    }

    pub const fn ee_version(&self) -> u8 {
        (self.0 >> 48) as u8
    }

    pub fn set_ee_version(&mut self, value: u8) {
        self.0 = self.0 & 0xff00ffff_ffffffff | ((value as u64) << 48)
    }

    pub const fn code_version(&self) -> u8 {
        (self.0 >> 40) as u8
    }

    pub fn set_code_version(&mut self, value: u8) {
        self.0 = self.0 & 0xffff00ff_ffffffff | ((value as u64) << 40)
    }

    pub const fn system_aux_bitmask(&self) -> u8 {
        (self.0 >> 32) as u8
    }

    pub fn set_system_aux_bitmask(&mut self, value: u8) {
        self.0 = self.0 & 0xffffff00_ffffffff | ((value as u64) << 32)
    }

    pub const fn ee_aux_bitmask(&self) -> u8 {
        (self.0 >> 24) as u8
    }

    pub fn set_ee_aux_bitmask(&mut self, value: u8) {
        self.0 = self.0 & 0xffffffff_00ffffff | ((value as u64) << 24)
    }

    pub fn from_u64(value: u64) -> Self {
        Self(value)
    }

    pub fn into_u64(self) -> u64 {
        self.0
    }
}

impl<const N: u8> core::fmt::Debug for VersioningData<N> {
    fn fmt(&self, f: &mut core::fmt::Formatter<'_>) -> core::fmt::Result {
        write!(f, "0x{:016x}", self.0)
    }
}

pub const DEFAULT_ADDRESS_SPECIFIC_IMMUTABLE_DATA_VERSION: u8 = 1;

#[derive(Default, Clone)]
pub struct AccountPropertiesMetadata {
    /// None if the account hasn't been deployed in the current block.
    pub deployed_in_tx: Option<u32>,
    /// Transaction where this account was last accessed.
    /// Considered warm if equal to Some(current_tx)
    pub last_touched_in_tx: Option<u32>,
    /// Special flag that allows to avoid publishing bytecode for deployed account.
    /// In practice, it can be set to `true` only during special protocol upgrade txs.
    /// For protocol upgrades it's ensured by governance that bytecodes are already published separately.
    pub not_publish_bytecode: bool,
}

impl AccountPropertiesMetadata {
    pub fn considered_warm(&self, current_tx_number: u32) -> bool {
        self.last_touched_in_tx == Some(current_tx_number)
    }
}

///
/// Encoding layout:
/// versioningData:               u64, BE @ [0..8] (see above)
/// nonce:                        u64, BE @ [8..16]
/// balance:                     U256, BE @ [16..48]
/// bytecode_hash:            Bytes32,    @ [48..80]
/// bytecode_len:                 u32, BE @ [80..84]
/// artifacts_len:                u32, BE @ [84..88]
/// observable_bytecode_hash: Bytes32,    @ [88..120]
/// observable_bytecode_len:      u32, BE @ [120..124]
///
#[derive(Clone, Debug, PartialEq, Eq, PartialOrd, Ord, Hash)]
#[repr(C)]
pub struct AccountProperties {
    pub versioning_data: VersioningData<DEFAULT_ADDRESS_SPECIFIC_IMMUTABLE_DATA_VERSION>,
    pub nonce: u64,
    pub balance: U256,
    pub bytecode_hash: Bytes32,
    pub bytecode_len: u32,
    pub artifacts_len: u32,
    pub observable_bytecode_hash: Bytes32,
    pub observable_bytecode_len: u32,
}

impl AccountProperties {
    pub const TRIVIAL_VALUE: Self = Self {
        versioning_data: VersioningData::empty_non_deployed(),
        nonce: 0,
        balance: U256::ZERO,
        bytecode_hash: Bytes32::ZERO,
        bytecode_len: 0,
        artifacts_len: 0,
        observable_bytecode_hash: Bytes32::ZERO,
        observable_bytecode_len: 0,
    };
}

impl Default for AccountProperties {
    fn default() -> Self {
        Self::TRIVIAL_VALUE
    }
}

impl AccountProperties {
    pub const ENCODED_SIZE: usize = 124;

    pub fn encoding(&self) -> [u8; Self::ENCODED_SIZE] {
        let mut buffer = [0u8; Self::ENCODED_SIZE];
        buffer[0..8].copy_from_slice(&self.versioning_data.into_u64().to_be_bytes());
        buffer[8..16].copy_from_slice(&self.nonce.to_be_bytes());
        buffer[16..48].copy_from_slice(&self.balance.to_be_bytes());
        buffer[48..80].copy_from_slice(self.bytecode_hash.as_u8_ref());
        buffer[80..84].copy_from_slice(&self.bytecode_len.to_be_bytes());
        buffer[84..88].copy_from_slice(&self.artifacts_len.to_be_bytes());
        buffer[88..120].copy_from_slice(self.observable_bytecode_hash.as_u8_ref());
        buffer[120..124].copy_from_slice(&self.observable_bytecode_len.to_be_bytes());
        buffer
    }

    pub fn decode(input: &[u8; Self::ENCODED_SIZE]) -> Self {
        Self {
            versioning_data: VersioningData::from_u64(u64::from_be_bytes(
                <&[u8] as TryInto<[u8; 8]>>::try_into(&input[0..8]).unwrap(),
            )),
            nonce: u64::from_be_bytes(input[8..16].try_into().unwrap()),
            balance: U256::from_be_bytes(&input[16..48].try_into().unwrap()),
            bytecode_hash: Bytes32::from(
                <&[u8] as TryInto<[u8; 32]>>::try_into(&input[48..80]).unwrap(),
            ),
            bytecode_len: u32::from_be_bytes(input[80..84].try_into().unwrap()),
            artifacts_len: u32::from_be_bytes(input[84..88].try_into().unwrap()),
            observable_bytecode_hash: Bytes32::from(
                <&[u8] as TryInto<[u8; 32]>>::try_into(&input[88..120]).unwrap(),
            ),
            observable_bytecode_len: u32::from_be_bytes(input[120..124].try_into().unwrap()),
        }
    }

    pub fn compute_hash(&self) -> Bytes32 {
        use crypto::blake2s::Blake2s256;
        use crypto::MiniDigest;
        // efficient hashing without copying
        let mut hasher = Blake2s256::new();
        hasher.update(self.versioning_data.into_u64().to_be_bytes());
        hasher.update(self.nonce.to_be_bytes());
        hasher.update(self.balance.to_be_bytes());
        hasher.update(self.bytecode_hash.as_u8_ref());
        hasher.update(self.bytecode_len.to_be_bytes());
        hasher.update(self.artifacts_len.to_be_bytes());
        hasher.update(self.observable_bytecode_hash.as_u8_ref());
        hasher.update(self.observable_bytecode_len.to_be_bytes());
        hasher.finalize().into()
    }

    ///
    /// Estimate account properties diff compression length.
    /// For more details about compression, see the `diff_compression` method(below).
    ///
    pub fn diff_compression_length(
        initial: &Self,
        r#final: &Self,
        not_publish_bytecode: bool,
    ) -> Result<u32, InternalError> {
        // if something except nonce and balance changed, we'll encode full diff, for all the fields
        let full_diff = initial.versioning_data != r#final.versioning_data
            || initial.bytecode_hash != r#final.bytecode_hash
            || initial.bytecode_len != r#final.bytecode_len
            || initial.artifacts_len != r#final.artifacts_len
            || initial.observable_bytecode_len != r#final.observable_bytecode_len
            || initial.observable_bytecode_hash != r#final.observable_bytecode_hash;
        if full_diff {
            Ok(if not_publish_bytecode {
                1u32 // metadata byte
                    + 8 // versioning data
<<<<<<< HEAD
                    + ValueDiffCompressionStrategy::optimal_compression_length_u256(initial.nonce.into(), r#final.nonce.into()) as u32 // nonce diff
                    + ValueDiffCompressionStrategy::optimal_compression_length_u256(initial.balance.clone(), r#final.balance.clone()) as u32 // balance diff
=======
                    + ValueDiffCompressionStrategy::optimal_compression_length_u256(initial.nonce.try_into().map_err(|_| internal_error!("u64 into U256"))?, r#final.nonce.try_into().map_err(|_| internal_error!("u64 into U256"))?) as u32 // nonce diff
                    + ValueDiffCompressionStrategy::optimal_compression_length_u256(initial.balance, r#final.balance) as u32 // balance diff
>>>>>>> 95660c72
                    + 32 // bytecode hash
                    + 4 // artifacts len
                    + 4 // observable bytecode len
            } else {
                1u32 // metadata byte
                    + 8 // versioning data
<<<<<<< HEAD
                    + ValueDiffCompressionStrategy::optimal_compression_length_u256(initial.nonce.into(), r#final.nonce.into()) as u32 // nonce diff
                    + ValueDiffCompressionStrategy::optimal_compression_length_u256(initial.balance.clone(), r#final.balance.clone()) as u32 // balance diff
=======
                    + ValueDiffCompressionStrategy::optimal_compression_length_u256(initial.nonce.try_into().map_err(|_| internal_error!("u64 into U256"))?, r#final.nonce.try_into().map_err(|_| internal_error!("u64 into U256"))?) as u32 // nonce diff
                    + ValueDiffCompressionStrategy::optimal_compression_length_u256(initial.balance, r#final.balance) as u32 // balance diff
>>>>>>> 95660c72
                    + 4 // bytecode len
                    + r#final.bytecode_len // bytecode
                    + 4 // artifacts len
                    + 4 // observable bytecode len
            })
        } else {
            // the diff shouldn't be included at all in such case
            if initial.nonce == r#final.nonce && initial.balance == r#final.balance {
                return Ok(0);
            }
            let mut length = 1u32; // metadata byte
            if initial.nonce != r#final.nonce {
                length += ValueDiffCompressionStrategy::optimal_compression_length_u256(
<<<<<<< HEAD
                    initial.nonce.into(),
                    r#final.nonce.into(),
=======
                    initial
                        .nonce
                        .try_into()
                        .map_err(|_| internal_error!("u64 into U256"))?,
                    r#final
                        .nonce
                        .try_into()
                        .map_err(|_| internal_error!("u64 into U256"))?,
>>>>>>> 95660c72
                ) as u32; // nonce diff
            }
            if initial.balance != r#final.balance {
                length += ValueDiffCompressionStrategy::optimal_compression_length_u256(
                    initial.balance.clone(),
                    r#final.balance.clone(),
                ) as u32; // balance diff
            }
            Ok(length)
        }
    }

    ///
    /// Compress account properties diff.
    /// The diffs for accounts will be encoded together with state diffs under corresponding storage keys.
    /// So, in fact, this compression is an "extension" for storage value compression.
    /// For storage value we have one metadata byte and use 3 less significant bits to describe compression type.
    /// 4(0-3) types are used for values, so we'll use 4 as the account diff compression type.
    /// 5 most significant bits of metadata byte can be used to save additional info for encoding type.
    ///
    /// For account data we have following encoding formats(index encoded in the 5 most significant bits of the metadata byte, 3 less significant == 4):
    /// 0(full data): `versioning_data(8 BE bytes) & nonce_diff(using storage value strategy) & balance_diff & bytecode_len(4 BE bytes)
    /// & bytecode & artifacts_len (4 BE bytes) & observable_len (4 BE bytes)`
    /// 1: `nonce_diff (using storage value strategy)`
    /// 2: `balance_diff (using storage value strategy)`
    /// 3: `nonce_diff (using storage value strategy) & balance_diff (using storage value strategy)`
    /// 4. `versioning_data(8 BE bytes) & nonce_diff(using storage value strategy) & balance_diff & bytecode_hash (32 bytes) & artifacts_len (4 BE bytes) & observable_len (4 BE bytes)`
    ///
    /// The last format(4) created for force deployments during protocol upgrades. We publish only bytecode hash, but it's guaranteed by the governance that bytecode will be published separately.
    ///
    pub fn diff_compression<const PROOF_ENV: bool, R: Resources, A: Allocator + Clone>(
        initial: &Self,
        r#final: &Self,
        not_publish_bytecode: bool,
        hasher: &mut impl MiniDigest,
        result_keeper: &mut impl IOResultKeeper<EthereumIOTypesConfig>,
        preimages_cache: &mut BytecodeAndAccountDataPreimagesStorage<R, A>,
        oracle: &mut impl IOOracle,
    ) -> Result<(), InternalError> {
        // if something except nonce and balance changed, we'll encode full diff, for all the fields
        let full_diff = initial.versioning_data != r#final.versioning_data
            || initial.bytecode_hash != r#final.bytecode_hash
            || initial.bytecode_len != r#final.bytecode_len
            || initial.artifacts_len != r#final.artifacts_len
            || initial.observable_bytecode_len != r#final.observable_bytecode_len
            || initial.observable_bytecode_hash != r#final.observable_bytecode_hash;

        if full_diff {
            // Account encoding (0b100), option 0 (0b000100) or option 4 (0b100100), see function specs.
            let metadata_byte = if not_publish_bytecode {
                0b00100100
            } else {
                0b00000100
            };

            hasher.update([metadata_byte]);
            result_keeper.pubdata(&[metadata_byte]);
            hasher.update(r#final.versioning_data.into_u64().to_be_bytes());
            result_keeper.pubdata(&r#final.versioning_data.into_u64().to_be_bytes());
            ValueDiffCompressionStrategy::optimal_compression_u256(
<<<<<<< HEAD
                initial.nonce.into(),
                r#final.nonce.into(),
=======
                initial
                    .nonce
                    .try_into()
                    .map_err(|_| internal_error!("u64 into U256"))?,
                r#final
                    .nonce
                    .try_into()
                    .map_err(|_| internal_error!("u64 into U256"))?,
>>>>>>> 95660c72
                hasher,
                result_keeper,
            );
            ValueDiffCompressionStrategy::optimal_compression_u256(
                initial.balance.clone(),
                r#final.balance.clone(),
                hasher,
                result_keeper,
            );

            if not_publish_bytecode {
                hasher.update(r#final.bytecode_hash.as_u8_ref());
                result_keeper.pubdata(r#final.bytecode_hash.as_u8_ref());
            } else {
                hasher.update(r#final.bytecode_len.to_be_bytes());
                result_keeper.pubdata(&r#final.bytecode_len.to_be_bytes());
                let preimage_type = PreimageRequest {
                    hash: r#final.bytecode_hash,
                    expected_preimage_len_in_bytes: r#final.bytecode_len,
                    preimage_type: PreimageType::Bytecode,
                };
                let mut resources = R::FORMAL_INFINITE;
                let bytecode = preimages_cache
                    .get_preimage::<PROOF_ENV>(
                        ExecutionEnvironmentType::NoEE,
                        &preimage_type,
                        &mut resources,
                        oracle,
                    )
                    .map_err(|err| match err {
                        SystemError::OutOfErgs(_) => {
                            internal_error!("Out of ergs on infinite ergs")
                        }
                        SystemError::OutOfNativeResources(_) => {
                            internal_error!("Out of native on infinite")
                        }
                        SystemError::Internal(i) => i,
                    })?;
                hasher.update(bytecode);
                result_keeper.pubdata(bytecode);
            }

            hasher.update(r#final.artifacts_len.to_be_bytes());
            result_keeper.pubdata(&r#final.artifacts_len.to_be_bytes());
            hasher.update(r#final.observable_bytecode_len.to_be_bytes());
            result_keeper.pubdata(&r#final.observable_bytecode_len.to_be_bytes());
            Ok(())
        } else {
            if initial.nonce == r#final.nonce && initial.balance == r#final.balance {
                return Err(internal_error!(
                    "Account properties diff compression shouldn't be called for same values",
                ));
            }
            let mut metadata_byte = 4u8;
            if initial.nonce != r#final.nonce {
                metadata_byte |= 1 << 3;
            }
            if initial.balance != r#final.balance {
                metadata_byte |= 2 << 3;
            }
            hasher.update([metadata_byte]);
            result_keeper.pubdata(&[metadata_byte]);
            if initial.nonce != r#final.nonce {
                ValueDiffCompressionStrategy::optimal_compression_u256(
<<<<<<< HEAD
                    initial.nonce.into(),
                    r#final.nonce.into(),
=======
                    initial
                        .nonce
                        .try_into()
                        .map_err(|_| internal_error!("u64 into U256"))?,
                    r#final
                        .nonce
                        .try_into()
                        .map_err(|_| internal_error!("u64 into U256"))?,
>>>>>>> 95660c72
                    hasher,
                    result_keeper,
                );
            }
            if initial.balance != r#final.balance {
                ValueDiffCompressionStrategy::optimal_compression_u256(
                    initial.balance.clone(),
                    r#final.balance.clone(),
                    hasher,
                    result_keeper,
                );
            }
            Ok(())
        }
    }
}

#[cfg(test)]
mod tests {
    use super::AccountProperties;
    use crate::system_implementation::flat_storage_model::{
        BytecodeAndAccountDataPreimagesStorage, PreimageRequest, VersioningData,
    };
    use crypto::blake2s::Blake2s256;
    use crypto::sha3::Keccak256;
    use crypto::MiniDigest;
    use std::alloc::Global;
    use storage_models::common_structs::PreimageCacheModel;
    use u256::U256;
    use zk_ee::common_structs::PreimageType;
    use zk_ee::execution_environment_type::ExecutionEnvironmentType;
    use zk_ee::reference_implementations::{BaseResources, DecreasingNative};
    use zk_ee::system::errors::InternalError;
    use zk_ee::system::IOResultKeeper;
    use zk_ee::system::Resource;
    use zk_ee::system_io_oracle::{IOOracle, OracleIteratorTypeMarker};
    use zk_ee::types_config::EthereumIOTypesConfig;
    use zk_ee::utils::*;

    struct TestResultKeeper {
        pub pubdata: Vec<u8>,
    }

    struct TestOracle;

    impl IOOracle for TestOracle {
        type MarkerTiedIterator<'a> = Box<dyn ExactSizeIterator<Item = usize> + 'static>;

        fn create_oracle_access_iterator<'a, M: OracleIteratorTypeMarker>(
            &'a mut self,
            _init_value: M::Params,
        ) -> Result<Self::MarkerTiedIterator<'a>, InternalError> {
            unimplemented!()
        }
    }

    impl IOResultKeeper<EthereumIOTypesConfig> for TestResultKeeper {
        fn pubdata<'a>(&mut self, value: &'a [u8]) {
            self.pubdata.extend_from_slice(value)
        }
    }

    #[test]
    fn basic_nonce_change_compression_test() {
        let mut initial = AccountProperties::TRIVIAL_VALUE;
        initial.nonce = 12;

        let mut r#final = AccountProperties::TRIVIAL_VALUE;
        r#final.nonce = 22;

        let optimal_length =
            AccountProperties::diff_compression_length(&initial, &r#final, false).unwrap();

        let mut nop_hasher = NopHasher::new();
        let mut result_keeper = TestResultKeeper { pubdata: vec![] };
        let mut preimages_cache: BytecodeAndAccountDataPreimagesStorage<
            BaseResources<DecreasingNative>,
        > = BytecodeAndAccountDataPreimagesStorage::new_from_parts(Global);
        let mut test_oracle = TestOracle;

        AccountProperties::diff_compression::<false, _, _>(
            &initial,
            &r#final,
            false,
            &mut nop_hasher,
            &mut result_keeper,
            &mut preimages_cache,
            &mut test_oracle,
        )
        .unwrap();
        let compression = result_keeper.pubdata;

        assert_eq!(optimal_length, compression.len() as u32);
        // only nonce changed
        // "Addition" strategy for nonce is optimal in this case
        assert_eq!(compression.len(), 3);
        assert_eq!(compression[0], 0b00001100);
        assert_eq!(compression[1], 0b00001001);
        assert_eq!(compression[2], 22 - 12);
    }

    #[test]
    fn basic_deployment_compression_test() {
        let mut initial = AccountProperties::TRIVIAL_VALUE;
        initial.balance = U256::try_from(0xFF00000000FFu64).unwrap();

        let bytecode = vec![1u8, 2, 3, 4, 5];
        let blake = Blake2s256::digest(&bytecode);
        let keccak = Keccak256::digest(&bytecode);
        let mut r#final = AccountProperties::TRIVIAL_VALUE;
        r#final.versioning_data = VersioningData::empty_deployed();
        r#final.balance = U256::try_from(0xFF0000000000u64).unwrap();
        r#final.bytecode_len = bytecode.len() as u32;
        r#final.observable_bytecode_len = bytecode.len() as u32;
        r#final.bytecode_hash = blake.into();
        r#final.observable_bytecode_hash = keccak.into();

        let optimal_length =
            AccountProperties::diff_compression_length(&initial, &r#final, false).unwrap();

        let mut nop_hasher = NopHasher::new();
        let mut result_keeper = TestResultKeeper { pubdata: vec![] };
        let mut preimages_cache: BytecodeAndAccountDataPreimagesStorage<
            BaseResources<DecreasingNative>,
        > = BytecodeAndAccountDataPreimagesStorage::new_from_parts(Global);
        let mut resources: BaseResources<DecreasingNative> = BaseResources::FORMAL_INFINITE;
        preimages_cache
            .record_preimage::<false>(
                ExecutionEnvironmentType::EVM,
                &(PreimageRequest {
                    hash: r#final.bytecode_hash,
                    expected_preimage_len_in_bytes: r#final.bytecode_len,
                    preimage_type: PreimageType::Bytecode,
                }),
                &mut resources,
                &bytecode,
            )
            .unwrap();
        let mut test_oracle = TestOracle;

        AccountProperties::diff_compression::<false, _, _>(
            &initial,
            &r#final,
            false,
            &mut nop_hasher,
            &mut result_keeper,
            &mut preimages_cache,
            &mut test_oracle,
        )
        .unwrap();
        let compression = result_keeper.pubdata;

        assert_eq!(optimal_length, compression.len() as u32);
        // full_data preimage:
        // 0b00000100 - metadata byte
        // 8 bytes versioning data
        // 1 byte nonce diff
        // 2 bytes balance diff
        // 4 bytes bytecode len
        // bytecode
        // 4 bytes observable bytecode len
        // 4 bytes artifacts len
        assert_eq!(
            compression.len() as u32,
            1 + 8 + 1 + 2 + 4 + bytecode.len() as u32 + 4 + 4
        );
        let mut expected = vec![0b00000100];
        expected.extend(r#final.versioning_data.0.to_be_bytes());
        expected.push(0b00000001); // nonce: add,initial == final == 0
        expected.push(0b00001010); // balance: sub 0xff
        expected.push(0xff); // balance: sub 0xff
        expected.extend((bytecode.len() as u32).to_be_bytes());
        expected.extend_from_slice(&bytecode);
        expected.extend([0, 0, 0, 0]); // arifacts len
        expected.extend((bytecode.len() as u32).to_be_bytes()); // observable

        assert_eq!(compression, expected);
    }
}<|MERGE_RESOLUTION|>--- conflicted
+++ resolved
@@ -227,26 +227,16 @@
             Ok(if not_publish_bytecode {
                 1u32 // metadata byte
                     + 8 // versioning data
-<<<<<<< HEAD
-                    + ValueDiffCompressionStrategy::optimal_compression_length_u256(initial.nonce.into(), r#final.nonce.into()) as u32 // nonce diff
-                    + ValueDiffCompressionStrategy::optimal_compression_length_u256(initial.balance.clone(), r#final.balance.clone()) as u32 // balance diff
-=======
                     + ValueDiffCompressionStrategy::optimal_compression_length_u256(initial.nonce.try_into().map_err(|_| internal_error!("u64 into U256"))?, r#final.nonce.try_into().map_err(|_| internal_error!("u64 into U256"))?) as u32 // nonce diff
                     + ValueDiffCompressionStrategy::optimal_compression_length_u256(initial.balance, r#final.balance) as u32 // balance diff
->>>>>>> 95660c72
                     + 32 // bytecode hash
                     + 4 // artifacts len
                     + 4 // observable bytecode len
             } else {
                 1u32 // metadata byte
                     + 8 // versioning data
-<<<<<<< HEAD
-                    + ValueDiffCompressionStrategy::optimal_compression_length_u256(initial.nonce.into(), r#final.nonce.into()) as u32 // nonce diff
-                    + ValueDiffCompressionStrategy::optimal_compression_length_u256(initial.balance.clone(), r#final.balance.clone()) as u32 // balance diff
-=======
                     + ValueDiffCompressionStrategy::optimal_compression_length_u256(initial.nonce.try_into().map_err(|_| internal_error!("u64 into U256"))?, r#final.nonce.try_into().map_err(|_| internal_error!("u64 into U256"))?) as u32 // nonce diff
                     + ValueDiffCompressionStrategy::optimal_compression_length_u256(initial.balance, r#final.balance) as u32 // balance diff
->>>>>>> 95660c72
                     + 4 // bytecode len
                     + r#final.bytecode_len // bytecode
                     + 4 // artifacts len
@@ -260,10 +250,6 @@
             let mut length = 1u32; // metadata byte
             if initial.nonce != r#final.nonce {
                 length += ValueDiffCompressionStrategy::optimal_compression_length_u256(
-<<<<<<< HEAD
-                    initial.nonce.into(),
-                    r#final.nonce.into(),
-=======
                     initial
                         .nonce
                         .try_into()
@@ -272,7 +258,6 @@
                         .nonce
                         .try_into()
                         .map_err(|_| internal_error!("u64 into U256"))?,
->>>>>>> 95660c72
                 ) as u32; // nonce diff
             }
             if initial.balance != r#final.balance {
@@ -333,10 +318,6 @@
             hasher.update(r#final.versioning_data.into_u64().to_be_bytes());
             result_keeper.pubdata(&r#final.versioning_data.into_u64().to_be_bytes());
             ValueDiffCompressionStrategy::optimal_compression_u256(
-<<<<<<< HEAD
-                initial.nonce.into(),
-                r#final.nonce.into(),
-=======
                 initial
                     .nonce
                     .try_into()
@@ -345,7 +326,6 @@
                     .nonce
                     .try_into()
                     .map_err(|_| internal_error!("u64 into U256"))?,
->>>>>>> 95660c72
                 hasher,
                 result_keeper,
             );
@@ -410,10 +390,6 @@
             result_keeper.pubdata(&[metadata_byte]);
             if initial.nonce != r#final.nonce {
                 ValueDiffCompressionStrategy::optimal_compression_u256(
-<<<<<<< HEAD
-                    initial.nonce.into(),
-                    r#final.nonce.into(),
-=======
                     initial
                         .nonce
                         .try_into()
@@ -422,7 +398,6 @@
                         .nonce
                         .try_into()
                         .map_err(|_| internal_error!("u64 into U256"))?,
->>>>>>> 95660c72
                     hasher,
                     result_keeper,
                 );
