--- conflicted
+++ resolved
@@ -149,11 +149,7 @@
     pub l2_logs_tree_root: Bytes32,
     /// Protocol upgrade tx hash (0 if there wasn't)
     pub upgrade_tx_hash: Bytes32,
-<<<<<<< HEAD
-    /// Linear keccak256 hash of interop roots (0 if there weren't)
-=======
-    /// Rolling hash of all the interop roots included in this batch.
->>>>>>> 6e836893
+    /// Rolling keccak256 hash of all the interop roots included in this batch (0 if there weren't)
     pub interop_root_rolling_hash: Bytes32,
 }
 
