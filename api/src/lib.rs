--- conflicted
+++ resolved
@@ -4,11 +4,7 @@
 
 use forward_system::run::{
     test_impl::{InMemoryPreimageSource, InMemoryTree, TxListSource},
-<<<<<<< HEAD
     BatchContext, StorageCommitment,
-=======
-    BlockContext, EthereumIOTypesConfig, ForwardRunningOracle, StorageCommitment,
->>>>>>> 7c0dd7d9
 };
 use oracle_provider::{ReadWitnessSource, ZkEENonDeterminismSource};
 pub mod helpers;
@@ -27,7 +23,6 @@
     proof_data: ProofData<StorageCommitment>,
     zksync_os_bin_path: &str,
 ) -> Vec<u32> {
-<<<<<<< HEAD
     use forward_system::run::*;
 
     let block_metadata_reponsder = BlockMetadataResponder {
@@ -49,24 +44,6 @@
     oracle.add_external_processor(preimage_responder);
     oracle.add_external_processor(tree_responder);
     oracle.add_external_processor(io_implementer_init_responder);
-=======
-    let oracle: ForwardRunningOracle<InMemoryTree, InMemoryPreimageSource, TxListSource> =
-        ForwardRunningOracle {
-            proof_data: Some(proof_data),
-            block_metadata: block_context,
-            tree,
-            preimage_source,
-            tx_source,
-            next_tx: None,
-        };
-
-    let oracle_wrapper = BasicZkEEOracleWrapper::<EthereumIOTypesConfig, _>::new(oracle.clone());
-    let mut non_determinism_source = ZkEENonDeterminismSource::default();
-    non_determinism_source.add_external_processor(oracle_wrapper);
-    non_determinism_source.add_external_processor(callable_oracles::arithmetic::ArithmeticQuery {
-        marker: std::marker::PhantomData,
-    });
->>>>>>> 7c0dd7d9
 
     // We'll wrap the source, to collect all the reads.
     let copy_source = ReadWitnessSource::new(oracle);
