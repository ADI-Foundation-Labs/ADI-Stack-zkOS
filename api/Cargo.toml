--- conflicted
+++ resolved
@@ -19,16 +19,5 @@
 crypto = { path = "../crypto" }
 basic_system = { path = "../basic_system" }
 evm_interpreter = { path = "../evm_interpreter" }
-<<<<<<< HEAD
 ruint = { version = "1.16", default-features = false }
-zksync_types = { git = "https://github.com/matter-labs/zksync-era", rev = "core-v28.7.0" }
-ethers = "2.0.0" # ethers 2.0.0 is required due to dependency conflict TODO: replace with alloy
-alloy = { version = "=1", features = ["full", "eip712", "consensus"]}
-=======
-ruint = { version = "1.12.3", default-features = false, features = ["alloc"] }
-alloy = { version = "=1", default-features = false, features = ["eip712", "consensus", "rpc-types", "signer-local", "dyn-abi", "network"] }
-
-[features]
-# By default, use the risc_v_simulator with delegation (which is faster).
-default = ["risc_v_simulator/delegation"]
->>>>>>> 20c93edb
+alloy = { version = "=1", features = ["eip712", "consensus", "rpc-types", "signer-local", "dyn-abi", "network"]}