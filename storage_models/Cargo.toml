--- conflicted
+++ resolved
@@ -10,10 +10,7 @@
 categories.workspace = true
 
 [dependencies]
-<<<<<<< HEAD
 ruint = { version = "1.14", default-features = false, features = ["alloc"] }
-=======
->>>>>>> 95660c72
 zk_ee = { path = "../zk_ee", default-features = false }
 crypto = { path = "../crypto", default-features = false }
 
