--- conflicted
+++ resolved
@@ -10,10 +10,6 @@
 categories.workspace = true
 
 [dependencies]
-<<<<<<< HEAD
-ruint = { version = "1.14", default-features = false, features = ["alloc"] }
-=======
->>>>>>> 60131805
 zk_ee = { path = "../zk_ee", default-features = false }
 crypto = { path = "../crypto", default-features = false }
 
