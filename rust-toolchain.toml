[toolchain]
<<<<<<< HEAD
channel = "nightly"
=======
channel = "nightly-2025-05-23"
>>>>>>> f66b3a6b
<|MERGE_RESOLUTION|>--- conflicted
+++ resolved
@@ -1,6 +1,2 @@
 [toolchain]
-<<<<<<< HEAD
-channel = "nightly"
-=======
-channel = "nightly-2025-05-23"
->>>>>>> f66b3a6b
+channel = "nightly-2025-05-23"