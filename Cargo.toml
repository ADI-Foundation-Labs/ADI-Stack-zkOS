--- conflicted
+++ resolved
@@ -28,13 +28,9 @@
     "tests/instances/unit",
     "tests/instances/eth_runner",
     "tests/instances/system_hooks",
-<<<<<<< HEAD
-    "cycle_marker",
+    "cycle_marker", 
+    "tests/binary_checker",
     "supporting_crates/u256"
-=======
-    "cycle_marker", 
-    "tests/binary_checker"
->>>>>>> b12af27f
 ]
 
 exclude = [
