--- conflicted
+++ resolved
@@ -13,11 +13,7 @@
       ;;
     *)
       echo "Unknown argument: $1"
-<<<<<<< HEAD
-      echo "Usage: $0 [--type default|server|server-logging-enabled|evm-replay|benchmarking|evm-replay-benchmarking|evm-replay-with-logs]"
-=======
-      echo "Usage: $0 [--type default|server|server-logging-enabled|evm-replay|benchmarking|evm-replay-benchmarking|debug-in-simulator|pectra]"
->>>>>>> 7c0dd7d9
+      echo "Usage: $0 [--type default|server|server-logging-enabled|evm-replay|benchmarking|evm-replay-benchmarking|evm-replay-with-logs|debug-in-simulator|pectra]"
       exit 1
       ;;
   esac
