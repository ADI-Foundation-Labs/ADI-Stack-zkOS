#!/bin/sh
set -e

# Default mode
TYPE="singleblock-batch"

# Parse --type argument
while [ "$#" -gt 0 ]; do
  case "$1" in
    --type)
      TYPE="$2"
      shift 2
      ;;
    *)
      echo "Unknown argument: $1"
      echo "Usage: $0 [--type singleblock-batch|singleblock-batch-logging-enabled|multiblock-batch|multiblock-batch-logging-enabled|evm-replay|benchmarking|evm-replay-benchmarking|evm-replay-with-logs|debug-in-simulator|pectra]"
      exit 1
      ;;
  esac
done

# Base features and output names
FEATURES="proving"

# TODO: we can remove no_print everywhere, except proving binary
# Adjust for server modes
case "$TYPE" in
  singleblock-batch)
    BIN_NAME="app.bin" # TODO: rename to singleblock-batch?
    ELF_NAME="app.elf"
    TEXT_NAME="app.text"
    ;;
  singleblock-batch-logging-enabled)
    FEATURES="$FEATURES,print_debug_info"
    BIN_NAME="app_logging_enabled.bin"
    ELF_NAME="app_logging_enabled.elf"
    TEXT_NAME="app_logging_enabled.text"
    ;;
  multiblock-batch)
    FEATURES="$FEATURES,multiblock-batch"
    BIN_NAME="multiblock_batch.bin"
    ELF_NAME="multiblock_batch.elf"
    TEXT_NAME="multiblock_batch.text"
    ;;
  multiblock-batch-logging-enabled)
    FEATURES="$FEATURES,multiblock-batch,print_debug_info"
    BIN_NAME="multiblock_batch.bin"
    ELF_NAME="multiblock_batch.elf"
    TEXT_NAME="multiblock_batch.text"
    ;;
  benchmarking)
    FEATURES="$FEATURES,proof_running_system/cycle_marker,proof_running_system/unlimited_native,proof_running_system/p256_precompile"
    BIN_NAME="app.bin"
    ELF_NAME="app.elf"
    TEXT_NAME="app.text"
    ;;
  debug-in-simulator)
    FEATURES="$FEATURES,print_debug_info,proof_running_system/cycle_marker,proof_running_system/p256_precompile"
    BIN_NAME="app_debug.bin"
    ELF_NAME="app_debug.elf"
    TEXT_NAME="app_debug.text"
    ;;
  evm-replay)
    FEATURES="$FEATURES,proof_running_system/disable_system_contracts,proof_running_system/prevrandao,proof_running_system/evm_refunds"
    BIN_NAME="evm_replay.bin"
    ELF_NAME="evm_replay.elf"
    TEXT_NAME="evm_replay.text"
    ;;
  evm-replay-with-logs)
    FEATURES="$FEATURES,proof_running_system/disable_system_contracts,proof_running_system/prevrandao,print_debug_info"
    BIN_NAME="evm_replay_with_logs.bin"
    ELF_NAME="evm_replay_with_logs.elf"
    TEXT_NAME="evm_replay_with_logs.text"
    ;;
  evm-replay-benchmarking)
    FEATURES="$FEATURES,proof_running_system/unlimited_native,proof_running_system/disable_system_contracts,proof_running_system/cycle_marker,proof_running_system/prevrandao,proof_running_system/evm_refunds"
    BIN_NAME="evm_replay.bin"
    ELF_NAME="evm_replay.elf"
    TEXT_NAME="evm_replay.text"
    ;;
  pectra)
    FEATURES="$FEATURES,pectra,evm-compatibility,prevrandao,evm_refunds,disable_system_contracts"
    BIN_NAME="app.bin"
    ELF_NAME="app.elf"
    TEXT_NAME="app.text"
    ;;
  pectra-debug)
    FEATURES="$FEATURES,pectra,evm-compatibility,prevrandao,evm_refunds,disable_system_contracts,print_debug_info"
    BIN_NAME="app.bin"
    ELF_NAME="app.elf"
    TEXT_NAME="app.text"
    ;;
<<<<<<< HEAD
=======
  multiblock-batch)
    FEATURES="$FEATURES,proof_running_system/multiblock-batch"
    BIN_NAME="multiblock_batch.bin"
    ELF_NAME="multiblock_batch.elf"
    TEXT_NAME="multiblock_batch.text"
    ;;
  multiblock-batch-logging-enabled)
    FEATURES="$FEATURES,proof_running_system/multiblock-batch,print_debug_info"
    BIN_NAME="multiblock_batch_logging_enabled.bin"
    ELF_NAME="multiblock_batch_logging_enabled.elf"
    TEXT_NAME="multiblock_batch_logging_enabled.text"
    ;;
  default)
    # leave defaults
    ;;
>>>>>>> 3609683f
  *)
    echo "Invalid --type: $TYPE"
    echo "Valid types are: singleblock-batch, singleblock-batch-logging-enabled, multiblock-batch, multiblock-batch-logging-enabled, evm-replay, benchmarking, evm-replay-benchmarking, debug-in-simulator"
    exit 1
    ;;
esac

# Clean up only the artifacts for this mode
rm -f "$BIN_NAME" "$ELF_NAME" "$TEXT_NAME"

# Build
cargo build --features "$FEATURES" --release

# cargo objdump --features "$FEATURES" --release -v -- -d

# Produce and rename outputs
cargo objcopy --features "$FEATURES" --release -- -O binary "$BIN_NAME"
cargo objcopy --features "$FEATURES" --release -- -R .text "$ELF_NAME"
cargo objcopy --features "$FEATURES" --release -- -O binary --only-section=.text "$TEXT_NAME"

# Summary
echo "Built [$TYPE] with features: $FEATURES"
echo "→ $BIN_NAME"
echo "→ $ELF_NAME"
echo "→ $TEXT_NAME"<|MERGE_RESOLUTION|>--- conflicted
+++ resolved
@@ -90,24 +90,6 @@
     ELF_NAME="app.elf"
     TEXT_NAME="app.text"
     ;;
-<<<<<<< HEAD
-=======
-  multiblock-batch)
-    FEATURES="$FEATURES,proof_running_system/multiblock-batch"
-    BIN_NAME="multiblock_batch.bin"
-    ELF_NAME="multiblock_batch.elf"
-    TEXT_NAME="multiblock_batch.text"
-    ;;
-  multiblock-batch-logging-enabled)
-    FEATURES="$FEATURES,proof_running_system/multiblock-batch,print_debug_info"
-    BIN_NAME="multiblock_batch_logging_enabled.bin"
-    ELF_NAME="multiblock_batch_logging_enabled.elf"
-    TEXT_NAME="multiblock_batch_logging_enabled.text"
-    ;;
-  default)
-    # leave defaults
-    ;;
->>>>>>> 3609683f
   *)
     echo "Invalid --type: $TYPE"
     echo "Valid types are: singleblock-batch, singleblock-batch-logging-enabled, multiblock-batch, multiblock-batch-logging-enabled, evm-replay, benchmarking, evm-replay-benchmarking, debug-in-simulator"
